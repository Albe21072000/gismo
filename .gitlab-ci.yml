################################################################################
# GitLab CI is used for multiple purposes
#
# 1. Building and testing of commits to all branches except 'ci_test' and 
#   'coverity_scan' and sending of the ctest results to the CDASH server
#    - these jobs exclude external pull requests and the two branches 
#      'ci_test' and 'coverity_scan' by the rule
#       except:
#       - external_pull_requests
#       - ci_test
#       - coverity_scan
#
# 2. Building and testing of external pull requests (PRs) [to be added]
#
# 3. Building and extensive testing of commits to branch 'ci_test' [to be added]
#
# 4. Coverity scan of commits to branch 'coverity_scan' [to be added]
#
# 5. Test installation and deployment
################################################################################

################################################################################
# 1. Building and testing of commits to all branches except 'ci_test' and 
#    'coverity_scan' and sending of the ctest results to the CDASH server
################################################################################

.test:linux:base:
  tags:
    - linux
  stage: test
  image: $CI_DEPENDENCY_PROXY_GROUP_IMAGE_PREFIX/$IMAGE
  variables:
    BUILD_TYPE:             "Release"
    GENERATOR:              "Ninja"
    GISMO_SUBMODULES:       "''"
    LABELS_FOR_SUBPROJECTS: "'gismo;examples;unittests;doc-snippets'"
  script:
    - apt-get update -y
    - apt-get install cmake ninja-build -y
<<<<<<< HEAD
    - ctest -S /builds/gismo-ci/gismo/cmake/ctest_script.cmake -D CTEST_BUILD_NAME="$CI_JOB_NAME" -D CTEST_SITE="$CI_COMMIT_BRANCH-$CI_COMMIT_SHORT_SHA [gitlab-ci]" -D CTEST_SOURCE_DIRECTORY=/builds/gismo-ci/gismo -D CTEST_CONFIGURATION_TYPE=Release -D UPDATE_REPO=ON -D CTEST_CMAKE_GENERATOR=Ninja -D CNAME=/usr/local/bin/clang -D CXXNAME=/usr/local/bin/clang++ -D CTEST_TEST_TIMEOUT=150 -D GISMO_SUBMODULES="$GISMO_SUBMODULES" -D LABELS_FOR_SUBPROJECTS="$LABELS_FOR_SUBPROJECTS" -D CMAKE_ARGS="$CMAKE_ARGS" -Q
=======
    - ctest -S /builds/gismo-ci/gismo/cmake/ctest_script.cmake -D CTEST_BUILD_NAME="$CI_JOB_NAME" -D CTEST_SITE="$CI_COMMIT_BRANCH-$CI_COMMIT_SHORT_SHA [gitlab-ci]" -D CTEST_SOURCE_DIRECTORY=/builds/gismo-ci/gismo -D CTEST_CONFIGURATION_TYPE=Release -D UPDATE_REPO=ON -D CTEST_CMAKE_GENERATOR=Ninja -D CNAME=/usr/local/bin/clang -D CXXNAME=/usr/local/bin/clang++ -D CTEST_TEST_TIMEOUT=150 -D GISMO_SUBMODULES='' -D LABELS_FOR_SUBPROJECTS='gismo;examples;unittests;doc-snippets' -D CMAKE_ARGS='-DCMAKE_CXX_STANDARD=11;-DGISMO_BUILD_UNITTESTS=ON;-DGISMO_COEFF_TYPE=double;-DGISMO_INDEX_TYPE=int32_t' -Q
  except:
    - external_pull_requests
    - ci_test
    - coverity_scan

# Clang 9, C++14, Release
linux_x86_64_clang9_cxx14_release_longdouble_int64t:
  tags:
    - linux
  stage: test
  image: ${CI_DEPENDENCY_PROXY_GROUP_IMAGE_PREFIX}/silkeh/clang:9
  script:
    - apt-get update -y
    - apt-get install cmake -y
    - ctest -S /builds/gismo-ci/gismo/cmake/ctest_script.cmake -D CTEST_BUILD_NAME="$CI_JOB_NAME" -D CTEST_SITE="$CI_COMMIT_BRANCH-$CI_COMMIT_SHORT_SHA [gitlab-ci]" -D CTEST_SOURCE_DIRECTORY=/builds/gismo-ci/gismo -D CTEST_CONFIGURATION_TYPE=Release -D UPDATE_REPO=OFF -D CTEST_CMAKE_GENERATOR="Unix Makefiles" -D CNAME=/usr/local/bin/clang -D CXXNAME=/usr/local/bin/clang++ -D CTEST_TEST_TIMEOUT=150 -D GISMO_SUBMODULES='' -D LABELS_FOR_SUBPROJECTS='gismo;examples;unittests;doc-snippets' -D CMAKE_ARGS='-DCMAKE_CXX_STANDARD=14;-DGISMO_BUILD_UNITTESTS=ON;-DGISMO_COEFF_TYPE=long double;-DGISMO_INDEX_TYPE=int64_t;-DGISMO_WITH_ONURBS=ON' -Q
  except:
    - external_pull_requests
    - ci_test
    - coverity_scan

# Clang 10, C++17, Release
linux_x86_64_clang10_cxx17_release_mpreal_long:
  tags:
    - linux
  stage: test
  image: ${CI_DEPENDENCY_PROXY_GROUP_IMAGE_PREFIX}/silkeh/clang:10
  script:
    - apt-get update -y
    - apt-get install cmake libmpfr-dev ninja-build -y
    - ctest -S /builds/gismo-ci/gismo/cmake/ctest_script.cmake -D CTEST_BUILD_NAME="$CI_JOB_NAME" -D CTEST_SITE="$CI_COMMIT_BRANCH-$CI_COMMIT_SHORT_SHA [gitlab-ci]" -D CTEST_SOURCE_DIRECTORY=/builds/gismo-ci/gismo -D CTEST_CONFIGURATION_TYPE=Release -D UPDATE_REPO=OFF -D CTEST_CMAKE_GENERATOR=Ninja -D CNAME=/usr/local/bin/clang -D CXXNAME=/usr/local/bin/clang++ -D CTEST_TEST_TIMEOUT=150 -D GISMO_SUBMODULES='' -D LABELS_FOR_SUBPROJECTS='gismo;examples;unittests;doc-snippets' -D CMAKE_ARGS='-DCMAKE_CXX_STANDARD=17;-DGISMO_BUILD_UNITTESTS=ON;-DGISMO_COEFF_TYPE=mpfr::mpreal;-DGISMO_INDEX_TYPE=long;-DGISMO_WITH_ONURBS=ON' -Q
  except:
    - external_pull_requests
    - ci_test
    - coverity_scan

# Clang 11, C++20, Release
linux_x86_64_clang11_cxx20_release_mpq_long:
  tags:
    - linux
  stage: test
  image: ${CI_DEPENDENCY_PROXY_GROUP_IMAGE_PREFIX}/silkeh/clang:11
  script:
    - apt-get update -y
    - apt-get install cmake libgmp-dev -y
    - ctest -S /builds/gismo-ci/gismo/cmake/ctest_script.cmake -D CTEST_BUILD_NAME="$CI_JOB_NAME" -D CTEST_SITE="$CI_COMMIT_BRANCH-$CI_COMMIT_SHORT_SHA [gitlab-ci]" -D CTEST_SOURCE_DIRECTORY=/builds/gismo-ci/gismo -D CTEST_CONFIGURATION_TYPE=Release -D UPDATE_REPO=OFF -D CTEST_CMAKE_GENERATOR="Unix Makefiles" -D CNAME=/usr/local/bin/clang -D CXXNAME=/usr/local/bin/clang++ -D CTEST_TEST_TIMEOUT=150 -D GISMO_SUBMODULES='' -D LABELS_FOR_SUBPROJECTS='gismo;examples;unittests;doc-snippets' -D CMAKE_ARGS='-DCMAKE_CXX_STANDARD=20;-DGISMO_BUILD_UNITTESTS=ON;-DGISMO_COEFF_TYPE=mpq_class;-DGISMO_INDEX_TYPE=long;-DGISMO_WITH_ONURBS=ON' -D DO_TESTS=FALSE -Q
  except:
    - ci_test
    - coverity_scan

# Clang 13 (latest), C++23, Release
linux_x86_64_clang13_cxx23_release_float_int:
  tags:
    - linux
  stage: test
  image: ${CI_DEPENDENCY_PROXY_GROUP_IMAGE_PREFIX}/silkeh/clang:latest
  script:
    - apt-get update -y
    - apt-get install cmake -y
    - ctest -S /builds/gismo-ci/gismo/cmake/ctest_script.cmake -D CTEST_BUILD_NAME="$CI_JOB_NAME" -D CTEST_SITE="$CI_COMMIT_BRANCH-$CI_COMMIT_SHORT_SHA [gitlab-ci]" -D CTEST_SOURCE_DIRECTORY=/builds/gismo-ci/gismo -D CTEST_CONFIGURATION_TYPE=Release -D UPDATE_REPO=OFF -D CTEST_CMAKE_GENERATOR="Unix Makefiles" -D CNAME=/usr/local/bin/clang -D CXXNAME=/usr/local/bin/clang++ -D CTEST_TEST_TIMEOUT=150 -D GISMO_SUBMODULES='' -D LABELS_FOR_SUBPROJECTS='gismo;examples;unittests;doc-snippets' -D CMAKE_ARGS='-DCMAKE_CXX_STANDARD=23;-DGISMO_BUILD_UNITTESTS=ON;-DGISMO_COEFF_TYPE=float;-DGISMO_INDEX_TYPE=int;-DGISMO_WITH_ONURBS=ON' -D DO_TESTS=FALSE -Q
>>>>>>> 3ddc8868
  except:
    - external_pull_requests
    - ci_test
    - coverity_scan

#-------------------------------------------------------------------------------
# Clang 8-13, C++11,14,17,20
#-------------------------------------------------------------------------------
    
# Clang 8, C++11, Release
linux_x86_64_clang8_cxx11_release_double_int32t:
  extends: .test:linux:base
  variables:
    IMAGE:      "silkeh/clang:8"
    CNAME:      "/usr/local/bin/clang"
    CXXNAME:    "/usr/local/bin/clang++"
    CMAKE_ARGS: "'-DCMAKE_CXX_STANDARD=11;-DGISMO_BUILD_UNITTESTS=ON;-DGISMO_COEFF_TYPE=double;-DGISMO_INDEX_TYPE=int32_t;-DGISMO_WITH_ONURBS=ON'"

<<<<<<< HEAD
# # Clang 9, C++14, Release
# linux_x86_64_clang9_cxx14_release_longdouble_int64t:
#   tags:
#     - linux
#   stage: test
#   image: silkeh/clang:9
#   script:
#     - apt-get update -y
#     - apt-get install cmake -y
#     - ctest -S /builds/gismo-ci/gismo/cmake/ctest_script.cmake -D CTEST_BUILD_NAME="$CI_JOB_NAME" -D CTEST_SITE="$CI_COMMIT_BRANCH-$CI_COMMIT_SHORT_SHA [gitlab-ci]" -D CTEST_SOURCE_DIRECTORY=/builds/gismo-ci/gismo -D CTEST_CONFIGURATION_TYPE=Release -D UPDATE_REPO=OFF -D CTEST_CMAKE_GENERATOR="Unix Makefiles" -D CNAME=/usr/local/bin/clang -D CXXNAME=/usr/local/bin/clang++ -D CTEST_TEST_TIMEOUT=150 -D GISMO_SUBMODULES='' -D LABELS_FOR_SUBPROJECTS='gismo;examples;unittests;doc-snippets' -D CMAKE_ARGS='-DCMAKE_CXX_STANDARD=14;-DGISMO_BUILD_UNITTESTS=ON;-DGISMO_COEFF_TYPE=long double;-DGISMO_INDEX_TYPE=int64_t;-DGISMO_WITH_ONURBS=ON' -Q
#   except:
#     - external_pull_requests
#     - ci_test
#     - coverity_scan
=======
# GCC 9, C++14, Release
linux_x86_64_gcc9_cxx14_release_longdouble_int64t:
  tags:
    - linux
  stage: test
  image: ${CI_DEPENDENCY_PROXY_GROUP_IMAGE_PREFIX}/gcc:9
  script:
    - apt-get update -y
    - apt-get install cmake ninja-build -y
    - ctest -S /builds/gismo-ci/gismo/cmake/ctest_script.cmake -D CTEST_BUILD_NAME="$CI_JOB_NAME" -D CTEST_SITE="$CI_COMMIT_BRANCH-$CI_COMMIT_SHORT_SHA [gitlab-ci]" -D CTEST_SOURCE_DIRECTORY=/builds/gismo-ci/gismo -D CTEST_CONFIGURATION_TYPE=Release -D UPDATE_REPO=OFF -D CTEST_CMAKE_GENERATOR=Ninja -D CNAME=/usr/local/bin/gcc -D CXXNAME=/usr/local/bin/g++ -D CTEST_TEST_TIMEOUT=150 -D GISMO_SUBMODULES='' -D LABELS_FOR_SUBPROJECTS='gismo;examples;unittests;doc-snippets' -D CMAKE_ARGS='-DCMAKE_CXX_STANDARD=14;-DGISMO_BUILD_UNITTESTS=ON;-DGISMO_COEFF_TYPE=long double;-DGISMO_INDEX_TYPE=int64_t;-DGISMO_WITH_ONURBS=ON' -Q
  except:
    - external_pull_requests
    - ci_test
    - coverity_scan
    
# GCC 10, C++17, Release
linux_x86_64_gcc10_cxx17_release_double_int32t:
  
  tags:
    - linux
  stage: test
  image: ${CI_DEPENDENCY_PROXY_GROUP_IMAGE_PREFIX}/gcc:10
  script:
    - apt-get update -y
    - apt-get install cmake ninja-build libgl-dev libxmu-dev libxi-dev -y
    - ctest -S /builds/gismo-ci/gismo/cmake/ctest_script.cmake -D CTEST_BUILD_NAME="$CI_JOB_NAME" -D CTEST_SITE="$CI_COMMIT_BRANCH-$CI_COMMIT_SHORT_SHA [gitlab-ci]" -D CTEST_SOURCE_DIRECTORY=/builds/gismo-ci/gismo -D CTEST_CONFIGURATION_TYPE=Release -D UPDATE_REPO=OFF -D CTEST_CMAKE_GENERATOR=Ninja -D CNAME=/usr/local/bin/gcc -D CXXNAME=/usr/local/bin/g++ -D CTEST_TEST_TIMEOUT=150 -D GISMO_SUBMODULES='' -D LABELS_FOR_SUBPROJECTS='gismo;examples;unittests;doc-snippets' -D CMAKE_ARGS='-DCMAKE_CXX_STANDARD=17;-DGISMO_BUILD_UNITTESTS=ON;-DGISMO_COEFF_TYPE=double;-DGISMO_INDEX_TYPE=int32_t;-DGISMO_WITH_OCC=ON;-DGISMO_WITH_ONURBS=ON' -Q
  except:
    - external_pull_requests
    - ci_test
    - coverity_scan
>>>>>>> 3ddc8868

# # Clang 10, C++17, Release
# linux_x86_64_clang10_cxx17_release_mpreal_long:
#   tags:
#     - linux
#   stage: test
#   image: silkeh/clang:10
#   script:
#     - apt-get update -y
#     - apt-get install cmake libmpfr-dev ninja-build -y
#     - ctest -S /builds/gismo-ci/gismo/cmake/ctest_script.cmake -D CTEST_BUILD_NAME="$CI_JOB_NAME" -D CTEST_SITE="$CI_COMMIT_BRANCH-$CI_COMMIT_SHORT_SHA [gitlab-ci]" -D CTEST_SOURCE_DIRECTORY=/builds/gismo-ci/gismo -D CTEST_CONFIGURATION_TYPE=Release -D UPDATE_REPO=OFF -D CTEST_CMAKE_GENERATOR=Ninja -D CNAME=/usr/local/bin/clang -D CXXNAME=/usr/local/bin/clang++ -D CTEST_TEST_TIMEOUT=150 -D GISMO_SUBMODULES='' -D LABELS_FOR_SUBPROJECTS='gismo;examples;unittests;doc-snippets' -D CMAKE_ARGS='-DCMAKE_CXX_STANDARD=17;-DGISMO_BUILD_UNITTESTS=ON;-DGISMO_COEFF_TYPE=mpfr::mpreal;-DGISMO_INDEX_TYPE=long;-DGISMO_WITH_ONURBS=ON' -Q
#   except:
#     - external_pull_requests
#     - ci_test
#     - coverity_scan

# # Clang 11, C++20, Release
# linux_x86_64_clang11_cxx20_release_mpq_long:
#   tags:
#     - linux
#   stage: test
#   image: silkeh/clang:11
#   script:
#     - apt-get update -y
#     - apt-get install cmake libgmp-dev -y
#     - ctest -S /builds/gismo-ci/gismo/cmake/ctest_script.cmake -D CTEST_BUILD_NAME="$CI_JOB_NAME" -D CTEST_SITE="$CI_COMMIT_BRANCH-$CI_COMMIT_SHORT_SHA [gitlab-ci]" -D CTEST_SOURCE_DIRECTORY=/builds/gismo-ci/gismo -D CTEST_CONFIGURATION_TYPE=Release -D UPDATE_REPO=OFF -D CTEST_CMAKE_GENERATOR="Unix Makefiles" -D CNAME=/usr/local/bin/clang -D CXXNAME=/usr/local/bin/clang++ -D CTEST_TEST_TIMEOUT=150 -D GISMO_SUBMODULES='' -D LABELS_FOR_SUBPROJECTS='gismo;examples;unittests;doc-snippets' -D CMAKE_ARGS='-DCMAKE_CXX_STANDARD=20;-DGISMO_BUILD_UNITTESTS=ON;-DGISMO_COEFF_TYPE=mpq_class;-DGISMO_INDEX_TYPE=long;-DGISMO_WITH_ONURBS=ON' -Q
#   except:
#     - external_pull_requests
#     - ci_test
#     - coverity_scan


# #-------------------------------------------------------------------------------
# # GCC 6-10, C++11,14,17,20
# #-------------------------------------------------------------------------------
    
# # GCC 7, C++11, Release
# linux_x86_64_gcc7_cxx11_release_mpreal_long:
#   tags:
#     - linux
#   stage: test
#   image: gcc:7
#   script:
#     - apt-get update -y
#     - apt-get install cmake libmpfr-dev -y
#     - ctest -S /builds/gismo-ci/gismo/cmake/ctest_script.cmake -D CTEST_BUILD_NAME="$CI_JOB_NAME" -D CTEST_SITE="$CI_COMMIT_BRANCH-$CI_COMMIT_SHORT_SHA [gitlab-ci]" -D CTEST_SOURCE_DIRECTORY=/builds/gismo-ci/gismo -D CTEST_CONFIGURATION_TYPE=Release -D UPDATE_REPO=OFF -D CTEST_CMAKE_GENERATOR="Unix Makefiles" -D CNAME=/usr/local/bin/gcc -D CXXNAME=/usr/local/bin/g++ -D CTEST_TEST_TIMEOUT=150 -D GISMO_SUBMODULES='' -D LABELS_FOR_SUBPROJECTS='gismo;examples;unittests;doc-snippets' -D CMAKE_ARGS='-DCMAKE_CXX_STANDARD=11;-DGISMO_BUILD_UNITTESTS=ON;-DGISMO_COEFF_TYPE=mpfr::mpreal;-DGISMO_INDEX_TYPE=long;-DGISMO_WITH_ONURBS=ON' -Q
#   except:
#     - external_pull_requests
#     - ci_test
#     - coverity_scan

<<<<<<< HEAD
# # GCC 8, C++14, Release
# linux_x86_64_gcc8_cxx14_release_longdouble_int64t:
#   tags:
#     - linux
#   stage: test
#   image: gcc:8
#   script:
#     - apt-get update -y
#     - apt-get install cmake ninja-build -y
#     - ctest -S /builds/gismo-ci/gismo/cmake/ctest_script.cmake -D CTEST_BUILD_NAME="$CI_JOB_NAME" -D CTEST_SITE="$CI_COMMIT_BRANCH-$CI_COMMIT_SHORT_SHA [gitlab-ci]" -D CTEST_SOURCE_DIRECTORY=/builds/gismo-ci/gismo -D CTEST_CONFIGURATION_TYPE=Release -D UPDATE_REPO=OFF -D CTEST_CMAKE_GENERATOR=Ninja -D CNAME=/usr/local/bin/gcc -D CXXNAME=/usr/local/bin/g++ -D CTEST_TEST_TIMEOUT=150 -D GISMO_SUBMODULES='' -D LABELS_FOR_SUBPROJECTS='gismo;examples;unittests;doc-snippets' -D CMAKE_ARGS='-DCMAKE_CXX_STANDARD=14;-DGISMO_BUILD_UNITTESTS=ON;-DGISMO_COEFF_TYPE=long double;-DGISMO_INDEX_TYPE=int64_t;-DGISMO_WITH_ONURBS=ON' -Q
#   except:
#     - external_pull_requests
#     - ci_test
#     - coverity_scan
    
# # GCC 9, C++17, Release
# linux_x86_64_gcc9_cxx17_release_double_int32t:
  
#   tags:
#     - linux
#   stage: test
#   image: gcc:9
#   script:
#     - apt-get update -y
#     - apt-get install cmake -y
#     - ctest -S /builds/gismo-ci/gismo/cmake/ctest_script.cmake -D CTEST_BUILD_NAME="$CI_JOB_NAME" -D CTEST_SITE="$CI_COMMIT_BRANCH-$CI_COMMIT_SHORT_SHA [gitlab-ci]" -D CTEST_SOURCE_DIRECTORY=/builds/gismo-ci/gismo -D CTEST_CONFIGURATION_TYPE=Release -D UPDATE_REPO=OFF -D CTEST_CMAKE_GENERATOR="Unix Makefiles" -D CNAME=/usr/local/bin/gcc -D CXXNAME=/usr/local/bin/g++ -D CTEST_TEST_TIMEOUT=150 -D GISMO_SUBMODULES='' -D LABELS_FOR_SUBPROJECTS='gismo;examples;unittests;doc-snippets' -D CMAKE_ARGS='-DCMAKE_CXX_STANDARD=17;-DGISMO_BUILD_UNITTESTS=ON;-DGISMO_COEFF_TYPE=double;-DGISMO_INDEX_TYPE=int32_t;-DGISMO_WITH_OCC=ON;-DGISMO_WITH_ONURBS=ON' -Q
#   except:
#     - external_pull_requests
#     - ci_test
#     - coverity_scan

# # GCC 10, C++20, Release
# linux_x86_64_gcc10_cxx20_release_float_int:
#   tags:
#     - linux
#   stage: test
#   image: gcc:10
#   script:
#     - apt-get update -y
#     - apt-get install cmake ninja-build -y
#     - ctest -S /builds/gismo-ci/gismo/cmake/ctest_script.cmake -D CTEST_BUILD_NAME="$CI_JOB_NAME" -D CTEST_SITE="$CI_COMMIT_BRANCH-$CI_COMMIT_SHORT_SHA [gitlab-ci]" -D CTEST_SOURCE_DIRECTORY=/builds/gismo-ci/gismo -D CTEST_CONFIGURATION_TYPE=Release -D UPDATE_REPO=OFF -D CTEST_CMAKE_GENERATOR=Ninja -D CNAME=/usr/local/bin/gcc -D CXXNAME=/usr/local/bin/g++ -D CTEST_TEST_TIMEOUT=150 -D GISMO_SUBMODULES='' -D LABELS_FOR_SUBPROJECTS='gismo;examples;unittests;doc-snippets' -D CMAKE_ARGS='-DCMAKE_CXX_STANDARD=20;-DGISMO_BUILD_UNITTESTS=ON;-DGISMO_COEFF_TYPE=float;-DGISMO_INDEX_TYPE=int;-DGISMO_WITH_ONURBS=ON' -Q
#   except:
#     - external_pull_requests
#     - ci_test
#     - coverity_scan
=======
# Standard installation and deployment on linux
install_and_deploy_linux:
  tags:
    - linux
  stage: test #deploy #(deploy will only run only when all test succeeds)
  image: ${CI_DEPENDENCY_PROXY_GROUP_IMAGE_PREFIX}/gcc:9
  script:
    - apt-get update -y
    - apt-get install cmake -y
    - export MAKEFLAGS=-j3
    - rm -rf ~/.cmake /builds/gismo-ci/buildlib/CMakeCache.txt /builds/gismo-ci/buildlib/lib /usr/lib*/gismo /usr/lib*/*gismo*.* /usr/include/gismo /usr/share/gismodata /builds/gismo-ci/buildproj # Cleanup folders
    - if [ ! -d "/builds/gismo-ci/buildlib" ]; then mkdir /builds/gismo-ci/buildlib; fi
    - cd /builds/gismo-ci/buildlib
    - cmake ../gismo -DBUILDNAME="$CI_JOB_NAME" -DSITE="$CI_COMMIT_BRANCH-$CI_COMMIT_SHORT_SHA-[gitlab-ci]" -D CMAKE_GENERATOR="Unix Makefiles" -D CMAKE_INSTALL_PREFIX=/usr -DTARGET_ARCHITECTURE=generic #-DGISMO_BUILD_UNITTESTS=ON -DGISMO_WITH_ONURBS=ON -DGISMO_WITH_GMP=ON -DGISMO_WITH_MPFR=ON -DGISMO_WITH_IPOPT=ON -DGISMO_WITH_SPECTRA=ON -DGISMO_WITH_SUPERLU=ON -DGISMO_WITH_UMFPACK=ON
    - cmake --build . --target gismo #--parallel 3
    # I. Test deploy from build tree
    - cp /builds/gismo-ci/gismo/CTestConfig.cmake /builds/gismo-ci/gismo/deploy/
    - mv /builds/gismo-ci/gismo/examples/*.cpp /builds/gismo-ci/gismo/deploy/
    - mkdir /builds/gismo-ci/buildproj; cd /builds/gismo-ci/buildproj
    - cmake ../gismo/deploy -Dgismo_DIR=/builds/gismo-ci/buildlib -DBUILDNAME="$CI_JOB_NAME-local" -DSITE="$CI_COMMIT_BRANCH-$CI_COMMIT_SHORT_SHA-[gitlab-ci]" -D CMAKE_GENERATOR="Unix Makefiles" || true
    - ctest $MAKEFLAGS --output-on-failure -D ExperimentalStart -D ExperimentalConfigure -D ExperimentalBuild -D ExperimentalTest -D ExperimentalSubmit
    - export TODAY=`date +"%Y-%m-%d"`
    # II. Test deploy from system tree
    - cd /builds/gismo-ci/buildlib
    - cmake --build . --target install
    - rm -rf ~/.cmake /builds/gismo-ci/buildproj
    - mkdir /builds/gismo-ci/buildproj; cd /builds/gismo-ci/buildproj
    - cmake ../gismo/deploy -DBUILDNAME="$CI_JOB_NAME-system" -DSITE="$CI_COMMIT_BRANCH-$CI_COMMIT_SHORT_SHA-[gitlab-ci]" -D CMAKE_GENERATOR="Unix Makefiles" || true
    - ctest $MAKEFLAGS --output-on-failure -D ExperimentalStart -D ExperimentalConfigure -D ExperimentalBuild -D ExperimentalTest || true #continues in case of failure
    # III. Test direct use of -lgismo
    - rm -rf ./poisson_example.out
    - g++ -v /builds/gismo-ci/gismo/deploy/poisson2_example.cpp -o poisson_example.out -I/usr/include/gismo -lgismo 2> compile.log
    - ctest --output-on-failure -A compile.log -M Experimental -T Submit
    - if [ ! -f "poisson_example.out" ]; then cat compile.log; fi
    - ./poisson_example.out
    # CDASH link
    - echo "https://cdash-ci.inria.fr/index.php?project=Gismo&date=$TODAY&filtercount=2&showfilters=1&filtercombine=and&field1=site&compare1=61&value1=$CI_COMMIT_BRANCH-$CI_COMMIT_SHORT_SHA-[gitlab-ci]&field2=buildname&compare2=65&value2=install"
  only:
    - stable
    - external_pull_requests
>>>>>>> 3ddc8868
<|MERGE_RESOLUTION|>--- conflicted
+++ resolved
@@ -37,9 +37,6 @@
   script:
     - apt-get update -y
     - apt-get install cmake ninja-build -y
-<<<<<<< HEAD
-    - ctest -S /builds/gismo-ci/gismo/cmake/ctest_script.cmake -D CTEST_BUILD_NAME="$CI_JOB_NAME" -D CTEST_SITE="$CI_COMMIT_BRANCH-$CI_COMMIT_SHORT_SHA [gitlab-ci]" -D CTEST_SOURCE_DIRECTORY=/builds/gismo-ci/gismo -D CTEST_CONFIGURATION_TYPE=Release -D UPDATE_REPO=ON -D CTEST_CMAKE_GENERATOR=Ninja -D CNAME=/usr/local/bin/clang -D CXXNAME=/usr/local/bin/clang++ -D CTEST_TEST_TIMEOUT=150 -D GISMO_SUBMODULES="$GISMO_SUBMODULES" -D LABELS_FOR_SUBPROJECTS="$LABELS_FOR_SUBPROJECTS" -D CMAKE_ARGS="$CMAKE_ARGS" -Q
-=======
     - ctest -S /builds/gismo-ci/gismo/cmake/ctest_script.cmake -D CTEST_BUILD_NAME="$CI_JOB_NAME" -D CTEST_SITE="$CI_COMMIT_BRANCH-$CI_COMMIT_SHORT_SHA [gitlab-ci]" -D CTEST_SOURCE_DIRECTORY=/builds/gismo-ci/gismo -D CTEST_CONFIGURATION_TYPE=Release -D UPDATE_REPO=ON -D CTEST_CMAKE_GENERATOR=Ninja -D CNAME=/usr/local/bin/clang -D CXXNAME=/usr/local/bin/clang++ -D CTEST_TEST_TIMEOUT=150 -D GISMO_SUBMODULES='' -D LABELS_FOR_SUBPROJECTS='gismo;examples;unittests;doc-snippets' -D CMAKE_ARGS='-DCMAKE_CXX_STANDARD=11;-DGISMO_BUILD_UNITTESTS=ON;-DGISMO_COEFF_TYPE=double;-DGISMO_INDEX_TYPE=int32_t' -Q
   except:
     - external_pull_requests
@@ -100,7 +97,6 @@
     - apt-get update -y
     - apt-get install cmake -y
     - ctest -S /builds/gismo-ci/gismo/cmake/ctest_script.cmake -D CTEST_BUILD_NAME="$CI_JOB_NAME" -D CTEST_SITE="$CI_COMMIT_BRANCH-$CI_COMMIT_SHORT_SHA [gitlab-ci]" -D CTEST_SOURCE_DIRECTORY=/builds/gismo-ci/gismo -D CTEST_CONFIGURATION_TYPE=Release -D UPDATE_REPO=OFF -D CTEST_CMAKE_GENERATOR="Unix Makefiles" -D CNAME=/usr/local/bin/clang -D CXXNAME=/usr/local/bin/clang++ -D CTEST_TEST_TIMEOUT=150 -D GISMO_SUBMODULES='' -D LABELS_FOR_SUBPROJECTS='gismo;examples;unittests;doc-snippets' -D CMAKE_ARGS='-DCMAKE_CXX_STANDARD=23;-DGISMO_BUILD_UNITTESTS=ON;-DGISMO_COEFF_TYPE=float;-DGISMO_INDEX_TYPE=int;-DGISMO_WITH_ONURBS=ON' -D DO_TESTS=FALSE -Q
->>>>>>> 3ddc8868
   except:
     - external_pull_requests
     - ci_test
@@ -119,22 +115,6 @@
     CXXNAME:    "/usr/local/bin/clang++"
     CMAKE_ARGS: "'-DCMAKE_CXX_STANDARD=11;-DGISMO_BUILD_UNITTESTS=ON;-DGISMO_COEFF_TYPE=double;-DGISMO_INDEX_TYPE=int32_t;-DGISMO_WITH_ONURBS=ON'"
 
-<<<<<<< HEAD
-# # Clang 9, C++14, Release
-# linux_x86_64_clang9_cxx14_release_longdouble_int64t:
-#   tags:
-#     - linux
-#   stage: test
-#   image: silkeh/clang:9
-#   script:
-#     - apt-get update -y
-#     - apt-get install cmake -y
-#     - ctest -S /builds/gismo-ci/gismo/cmake/ctest_script.cmake -D CTEST_BUILD_NAME="$CI_JOB_NAME" -D CTEST_SITE="$CI_COMMIT_BRANCH-$CI_COMMIT_SHORT_SHA [gitlab-ci]" -D CTEST_SOURCE_DIRECTORY=/builds/gismo-ci/gismo -D CTEST_CONFIGURATION_TYPE=Release -D UPDATE_REPO=OFF -D CTEST_CMAKE_GENERATOR="Unix Makefiles" -D CNAME=/usr/local/bin/clang -D CXXNAME=/usr/local/bin/clang++ -D CTEST_TEST_TIMEOUT=150 -D GISMO_SUBMODULES='' -D LABELS_FOR_SUBPROJECTS='gismo;examples;unittests;doc-snippets' -D CMAKE_ARGS='-DCMAKE_CXX_STANDARD=14;-DGISMO_BUILD_UNITTESTS=ON;-DGISMO_COEFF_TYPE=long double;-DGISMO_INDEX_TYPE=int64_t;-DGISMO_WITH_ONURBS=ON' -Q
-#   except:
-#     - external_pull_requests
-#     - ci_test
-#     - coverity_scan
-=======
 # GCC 9, C++14, Release
 linux_x86_64_gcc9_cxx14_release_longdouble_int64t:
   tags:
@@ -165,7 +145,6 @@
     - external_pull_requests
     - ci_test
     - coverity_scan
->>>>>>> 3ddc8868
 
 # # Clang 10, C++17, Release
 # linux_x86_64_clang10_cxx17_release_mpreal_long:
@@ -217,7 +196,6 @@
 #     - ci_test
 #     - coverity_scan
 
-<<<<<<< HEAD
 # # GCC 8, C++14, Release
 # linux_x86_64_gcc8_cxx14_release_longdouble_int64t:
 #   tags:
@@ -263,7 +241,7 @@
 #     - external_pull_requests
 #     - ci_test
 #     - coverity_scan
-=======
+
 # Standard installation and deployment on linux
 install_and_deploy_linux:
   tags:
@@ -303,5 +281,4 @@
     - echo "https://cdash-ci.inria.fr/index.php?project=Gismo&date=$TODAY&filtercount=2&showfilters=1&filtercombine=and&field1=site&compare1=61&value1=$CI_COMMIT_BRANCH-$CI_COMMIT_SHORT_SHA-[gitlab-ci]&field2=buildname&compare2=65&value2=install"
   only:
     - stable
-    - external_pull_requests
->>>>>>> 3ddc8868
+    - external_pull_requests