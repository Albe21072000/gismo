--- conflicted
+++ resolved
@@ -1,15 +1,9 @@
 version: 2.0
 
 jobs:
-<<<<<<< HEAD
-  macos_x86_64_xcode11_cxx11_release:
-    macos:
-      xcode: "11.7.0"
-=======
   macos_x86_64_xcode10_cxx11_release:
     macos:
       xcode: "10.3.0"
->>>>>>> f05bbe78
     working_directory: ~/gismo
     environment:
       MAKEJOBS: 4
@@ -45,11 +39,7 @@
 
   macos_x86_64_xcode13_cxx17_release:
     macos:
-<<<<<<< HEAD
-      xcode: "13.0.0"
-=======
       xcode: "12.5.1"
->>>>>>> f05bbe78
     working_directory: ~/gismo
     environment:
       MAKEJOBS: 4
@@ -69,12 +59,6 @@
   version: 2
   build:
     jobs:
-<<<<<<< HEAD
-      - macos_x86_64_xcode11_cxx11_release
-      - macos_x86_64_xcode12_cxx14_release
-      - macos_x86_64_xcode13_cxx17_release
-=======
       - macos_x86_64_xcode10_cxx11_release
       - macos_x86_64_xcode11_cxx14_release
-      - macos_x86_64_xcode12_cxx17_release
->>>>>>> f05bbe78
+      - macos_x86_64_xcode12_cxx17_release