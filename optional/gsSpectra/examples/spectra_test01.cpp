/** @file

    @brief

    This file is part of the G+Smo library.

    This Source Code Form is subject to the terms of the Mozilla Public
    License, v. 2.0. If a copy of the MPL was not distributed with this
    file, You can obtain one at http://mozilla.org/MPL/2.0/.

    Author(s):
*/

#include <gismo.h>
#include <gsSpectra/gsSpectra.h>

using namespace gismo;

int main(int argc, char *argv[])
{
    std::string matrixA, matrixB;

    gsCmdLine cmd("Spectra tester! If you want to provide matrices from file, use options -A and -B");
    cmd.addString( "A", "matA", "Input XML file for matrix A", matrixA );
    cmd.addString( "B", "matB", "Input XML file for matrix B", matrixB );

    try { cmd.getValues(argc,argv); } catch (int rv) { return rv; }

    gsSparseMatrix<real_t> A, B;
    index_t sz;
    if (matrixA.empty() || matrixB.empty())
    {
        sz = 10;
        gsMatrix<real_t> Ad(sz,sz);
        Ad.setRandom();
        Ad = (Ad + Ad.transpose());

        B.resize(sz,sz);
        A = Ad.sparseView();

        // Define the B matrix, a tridiagonal matrix with 2 on the diagonal
        // and 1 on the subdiagonals
        for (index_t i = 0; i < sz; i++)
        {
            B.insert(i, i) = 2.0;
            if (i > 0)
                B.insert(i - 1, i) = 1.0;
            if (i < sz - 1)
                B.insert(i + 1, i) = 1.0;
        }

    }
    else
    {
        gsReadFile<>(matrixA,A);
        gsReadFile<>(matrixB,B);
        sz = A.cols();
    }

    gsInfo<<"Test for eigenvalue solvers.\n A is a symmetric matrix and B is positive definite\n";

    index_t Nhalf = math::floor(sz/2);
    index_t N = std::min(10,Nhalf);

    gsMatrix<> Ad = A.toDense();
    gsSpectraSymSolver<gsMatrix<real_t>> minev(Ad, N, 2*N);
    minev.compute(Spectra::SortRule::SmallestAlge,1000,1e-10,Spectra::SortRule::SmallestAlge);
    gsInfo << "Symmetric solver ";
    if (minev.converged())
        gsInfo<<"(converged in "<<minev.num_iterations()<<"iterations)."<<"\n";
    else
        gsInfo<<"(did not converge)\n";
    gsInfo << "Eigenvalues A*x=lambda*x:\n" << minev.eigenvalues().transpose() <<"\n\n";

    gsSpectraSymShiftSolver<gsMatrix<real_t>> minev2(Ad, N, 2*N,0.0);
    minev2.compute(Spectra::SortRule::SmallestAlge,1000,1e-10,Spectra::SortRule::SmallestAlge);
    gsInfo << "Symmetric solver";
    if (minev2.converged())
        gsInfo<<"(converged in "<<minev2.num_iterations()<<"iterations)."<<"\n";
    else
        gsInfo<<"(did not converge)\n";

    gsInfo << "Eigenvalues A*x=lambda*x:\n" << minev2.eigenvalues().transpose() <<"\n\n";

    gsSpectraSymShiftSolver<gsSparseMatrix<real_t>> minev3(A, N, 2*N,0.0);
    minev3.compute(Spectra::SortRule::SmallestAlge,1000,1e-10,Spectra::SortRule::SmallestAlge);
    gsInfo << "Symmetric solver";
    if (minev3.converged())
        gsInfo<<"(converged in "<<minev3.num_iterations()<<"iterations)."<<"\n";
    else
        gsInfo<<"(did not converge)\n";

    gsInfo << "Eigenvalues A*x=lambda*x:\n" << minev3.eigenvalues().transpose() <<"\n\n";

    gsSpectraGenSymSolver<gsSparseMatrix<real_t>,Spectra::GEigsMode::Cholesky> Chsolver(A,B,N,2*N);
    Chsolver.compute(Spectra::SortRule::SmallestAlge,1000,1e-3,Spectra::SortRule::SmallestMagn);
    gsInfo << "General Symmetric solver, Cholesky: ";
    if (Chsolver.converged())
        gsInfo<<"(converged in "<<Chsolver.num_iterations()<<"iterations)."<<"\n";
    else
        gsInfo<<"(did not converge)\n";

    gsInfo << "Eigenvalues A*x=lambda*B*x:\n" << Chsolver.eigenvalues().transpose() <<"\n\n";

    gsSpectraGenSymSolver<gsSparseMatrix<real_t>,Spectra::GEigsMode::RegularInverse> Rsolver(A,B,N,2*N);
    Rsolver.compute(Spectra::SortRule::SmallestAlge,1000,1e-3,Spectra::SortRule::SmallestMagn);
    gsInfo << "General Symmetric solver, Regular Inverse: ";
    if (Rsolver.converged())
        gsInfo<<"(converged in "<<Rsolver.num_iterations()<<"iterations)."<<"\n";
    else
        gsInfo<<"(did not converge)\n";

    gsInfo << "Eigenvalues A*x=lambda*B*x:\n" << Rsolver.eigenvalues().transpose() <<"\n\n";

    gsSpectraGenSymShiftSolver<gsSparseMatrix<real_t>,Spectra::GEigsMode::ShiftInvert> Ssolver(A,B,N,2*N,1e-3);
    Ssolver.compute(Spectra::SortRule::LargestMagn,1000,1e-10,Spectra::SortRule::SmallestMagn);
    gsInfo << "General Symmetric Shift solver, Shift Invert (LM sorting): ";
    if (Ssolver.converged())
        gsInfo<<"(converged in "<<Ssolver.num_iterations()<<"iterations)."<<"\n";
    else
        gsInfo<<"(did not converge)\n";

    gsInfo << "Eigenvalues A*x=lambda*B*x (shift=1):\n" << Ssolver.eigenvalues().transpose() <<"\n\n";
    Ssolver.compute(Spectra::SortRule::LargestAlge,1000,1e-10,Spectra::SortRule::SmallestMagn);
    gsInfo << "General Symmetric Shift solver, Shift Invert (LA sorting): ";
    if (Ssolver.converged())
        gsInfo<<"(converged in "<<Ssolver.num_iterations()<<"iterations)."<<"\n";
    else
        gsInfo<<"(did not converge)\n";

    gsInfo << "Eigenvalues A*x=lambda*B*x (shift=1):\n" << Ssolver.eigenvalues().transpose() <<"\n\n";

    Ssolver.compute(Spectra::SortRule::SmallestMagn,1000,1e-10,Spectra::SortRule::SmallestMagn);
    gsInfo << "General Symmetric Shift solver, Shift Invert (SM sorting): ";
    if (Ssolver.converged())
        gsInfo<<"(converged in "<<Ssolver.num_iterations()<<"iterations)."<<"\n";
    else
        gsInfo<<"(did not converge)\n";

    gsInfo << "Eigenvalues A*x=lambda*B*x (shift=1):\n" << Ssolver.eigenvalues().transpose() <<"\n\n";
    Ssolver.compute(Spectra::SortRule::SmallestAlge,1000,1e-10,Spectra::SortRule::SmallestMagn);
    gsInfo << "General Symmetric Shift solver, Shift Invert (SA sorting): ";
    if (Ssolver.converged())
        gsInfo<<"(converged in "<<Ssolver.num_iterations()<<"iterations)."<<"\n";
    else
        gsInfo<<"(did not converge)\n";

    gsInfo << "Eigenvalues A*x=lambda*B*x (shift=1):\n" << Ssolver.eigenvalues().transpose() <<"\n\n";
    Ssolver.compute(Spectra::SortRule::BothEnds,1000,1e-10,Spectra::SortRule::SmallestMagn);
    gsInfo << "General Symmetric Shift solver, Shift Invert (BE sorting): ";
    if (Ssolver.converged())
        gsInfo<<"(converged in "<<Ssolver.num_iterations()<<"iterations)."<<"\n";
    else
        gsInfo<<"(did not converge)\n";

    gsInfo << "Eigenvalues A*x=lambda*B*x (shift=1):\n" << Ssolver.eigenvalues().transpose() <<"\n\n";

    gsSpectraGenSymShiftSolver<gsSparseMatrix<real_t>,Spectra::GEigsMode::Cayley> Csolver(A,B,N,2*N,1e-3);
    Csolver.compute(Spectra::SortRule::LargestAlge,1000,1e-3,Spectra::SortRule::SmallestMagn);
    gsInfo << "General Symmetric Shift solver, Cayley (LAsorting): ";
    if (Csolver.converged())
            gsInfo<<"(converged in "<<Csolver.num_iterations()<<"iterations)."<<"\n";
        else
            gsInfo<<"(did not converge)\n";

    gsInfo << "Eigenvalues A*x=lambda*B*x (shift=1):\n" << Csolver.eigenvalues().transpose() <<"\n\n";
    Csolver.compute(Spectra::SortRule::LargestMagn,1000,1e-3,Spectra::SortRule::SmallestMagn);
    gsInfo << "General Symmetric Shift solver, Cayley (LMsorting): ";
    if (Csolver.converged())
            gsInfo<<"(converged in "<<Csolver.num_iterations()<<"iterations)."<<"\n";
        else
            gsInfo<<"(did not converge)\n";

    gsInfo << "Eigenvalues A*x=lambda*B*x (shift=1):\n" << Csolver.eigenvalues().transpose() <<"\n\n";
    Csolver.compute(Spectra::SortRule::SmallestAlge,1000,1e-3,Spectra::SortRule::SmallestMagn);
    gsInfo << "General Symmetric Shift solver, Cayley (SAsorting): ";
    if (Csolver.converged())
            gsInfo<<"(converged in "<<Csolver.num_iterations()<<"iterations)."<<"\n";
        else
            gsInfo<<"(did not converge)\n";

    gsInfo << "Eigenvalues A*x=lambda*B*x (shift=1):\n" << Csolver.eigenvalues().transpose() <<"\n\n";
    Csolver.compute(Spectra::SortRule::SmallestMagn,1000,1e-3,Spectra::SortRule::SmallestMagn);
    gsInfo << "General Symmetric Shift solver, Cayley (SMsorting): ";
    if (Csolver.converged())
            gsInfo<<"(converged in "<<Csolver.num_iterations()<<"iterations)."<<"\n";
        else
            gsInfo<<"(did not converge)\n";

    gsInfo << "Eigenvalues A*x=lambda*B*x (shift=1):\n" << Csolver.eigenvalues().transpose() <<"\n\n";
    Csolver.compute(Spectra::SortRule::BothEnds,1000,1e-3,Spectra::SortRule::SmallestMagn);
    gsInfo << "General Symmetric Shift solver, Cayley (BEsorting): ";
    if (Csolver.converged())
            gsInfo<<"(converged in "<<Csolver.num_iterations()<<"iterations)."<<"\n";
        else
            gsInfo<<"(did not converge)\n";

    gsInfo << "Eigenvalues A*x=lambda*B*x (shift=1):\n" << Csolver.eigenvalues().transpose() <<"\n\n";

<<<<<<< HEAD
    gsSpectraGenSymShiftSolver<gsSparseMatrix<real_t>,Spectra::GEigsMode::Buckling> Bsolver(B,A,N,2*N,1);
=======
    gsSpectraGenSymShiftSolver<gsSparseMatrix<real_t>,Spectra::GEigsMode::Buckling> Bsolver(A,B,math::floor(sz/2),sz,1e-3);
>>>>>>> 4327faea
    Bsolver.compute(Spectra::SortRule::SmallestAlge,1000,1e-3,Spectra::SortRule::SmallestMagn);
    gsInfo << "General Symmetric Shift solver, Buckling: ";
    gsInfo << "Eigenvalues B*x=lambda*A*x (!) (shift=1):\n" << Bsolver.eigenvalues().transpose() <<"\n\n";

    return EXIT_SUCCESS;

}//main<|MERGE_RESOLUTION|>--- conflicted
+++ resolved
@@ -59,151 +59,69 @@
 
     gsInfo<<"Test for eigenvalue solvers.\n A is a symmetric matrix and B is positive definite\n";
 
-    index_t Nhalf = math::floor(sz/2);
-    index_t N = std::min(10,Nhalf);
-
     gsMatrix<> Ad = A.toDense();
-    gsSpectraSymSolver<gsMatrix<real_t>> minev(Ad, N, 2*N);
+    gsSpectraSymSolver<gsMatrix<real_t>> minev(Ad, math::floor(sz/2), sz);
     minev.compute(Spectra::SortRule::SmallestAlge,1000,1e-10,Spectra::SortRule::SmallestAlge);
-    gsInfo << "Symmetric solver ";
-    if (minev.converged())
-        gsInfo<<"(converged in "<<minev.num_iterations()<<"iterations)."<<"\n";
-    else
-        gsInfo<<"(did not converge)\n";
+    gsInfo << "Symmetric solver:\n";
     gsInfo << "Eigenvalues A*x=lambda*x:\n" << minev.eigenvalues().transpose() <<"\n\n";
 
-    gsSpectraSymShiftSolver<gsMatrix<real_t>> minev2(Ad, N, 2*N,0.0);
+    gsSpectraSymShiftSolver<gsMatrix<real_t>> minev2(Ad, math::floor(sz/2), sz,0.0);
     minev2.compute(Spectra::SortRule::SmallestAlge,1000,1e-10,Spectra::SortRule::SmallestAlge);
-    gsInfo << "Symmetric solver";
-    if (minev2.converged())
-        gsInfo<<"(converged in "<<minev2.num_iterations()<<"iterations)."<<"\n";
-    else
-        gsInfo<<"(did not converge)\n";
-
+    gsInfo << "Symmetric solver:\n";
     gsInfo << "Eigenvalues A*x=lambda*x:\n" << minev2.eigenvalues().transpose() <<"\n\n";
 
-    gsSpectraSymShiftSolver<gsSparseMatrix<real_t>> minev3(A, N, 2*N,0.0);
+    gsSpectraSymShiftSolver<gsSparseMatrix<real_t>> minev3(A, math::floor(sz/2), sz,0.0);
     minev3.compute(Spectra::SortRule::SmallestAlge,1000,1e-10,Spectra::SortRule::SmallestAlge);
-    gsInfo << "Symmetric solver";
-    if (minev3.converged())
-        gsInfo<<"(converged in "<<minev3.num_iterations()<<"iterations)."<<"\n";
-    else
-        gsInfo<<"(did not converge)\n";
-
+    gsInfo << "Symmetric solver:\n";
     gsInfo << "Eigenvalues A*x=lambda*x:\n" << minev3.eigenvalues().transpose() <<"\n\n";
 
-    gsSpectraGenSymSolver<gsSparseMatrix<real_t>,Spectra::GEigsMode::Cholesky> Chsolver(A,B,N,2*N);
+    gsSpectraGenSymSolver<gsSparseMatrix<real_t>,Spectra::GEigsMode::Cholesky> Chsolver(A,B,math::floor(sz/2),sz);
     Chsolver.compute(Spectra::SortRule::SmallestAlge,1000,1e-3,Spectra::SortRule::SmallestMagn);
-    gsInfo << "General Symmetric solver, Cholesky: ";
-    if (Chsolver.converged())
-        gsInfo<<"(converged in "<<Chsolver.num_iterations()<<"iterations)."<<"\n";
-    else
-        gsInfo<<"(did not converge)\n";
-
+    gsInfo << "General Symmetric solver, Cholesky:\n";
     gsInfo << "Eigenvalues A*x=lambda*B*x:\n" << Chsolver.eigenvalues().transpose() <<"\n\n";
 
-    gsSpectraGenSymSolver<gsSparseMatrix<real_t>,Spectra::GEigsMode::RegularInverse> Rsolver(A,B,N,2*N);
+    gsSpectraGenSymSolver<gsSparseMatrix<real_t>,Spectra::GEigsMode::RegularInverse> Rsolver(A,B,math::floor(sz/2),sz);
     Rsolver.compute(Spectra::SortRule::SmallestAlge,1000,1e-3,Spectra::SortRule::SmallestMagn);
-    gsInfo << "General Symmetric solver, Regular Inverse: ";
-    if (Rsolver.converged())
-        gsInfo<<"(converged in "<<Rsolver.num_iterations()<<"iterations)."<<"\n";
-    else
-        gsInfo<<"(did not converge)\n";
-
+    gsInfo << "General Symmetric solver, Regular Inverse:\n";
     gsInfo << "Eigenvalues A*x=lambda*B*x:\n" << Rsolver.eigenvalues().transpose() <<"\n\n";
 
-    gsSpectraGenSymShiftSolver<gsSparseMatrix<real_t>,Spectra::GEigsMode::ShiftInvert> Ssolver(A,B,N,2*N,1e-3);
+    gsSpectraGenSymShiftSolver<gsSparseMatrix<real_t>,Spectra::GEigsMode::ShiftInvert> Ssolver(A,B,2,sz,1e-3);
     Ssolver.compute(Spectra::SortRule::LargestMagn,1000,1e-10,Spectra::SortRule::SmallestMagn);
-    gsInfo << "General Symmetric Shift solver, Shift Invert (LM sorting): ";
-    if (Ssolver.converged())
-        gsInfo<<"(converged in "<<Ssolver.num_iterations()<<"iterations)."<<"\n";
-    else
-        gsInfo<<"(did not converge)\n";
-
+    gsInfo << "General Symmetric Shift solver, Shift Invert (LM sorting):\n";
     gsInfo << "Eigenvalues A*x=lambda*B*x (shift=1):\n" << Ssolver.eigenvalues().transpose() <<"\n\n";
     Ssolver.compute(Spectra::SortRule::LargestAlge,1000,1e-10,Spectra::SortRule::SmallestMagn);
-    gsInfo << "General Symmetric Shift solver, Shift Invert (LA sorting): ";
-    if (Ssolver.converged())
-        gsInfo<<"(converged in "<<Ssolver.num_iterations()<<"iterations)."<<"\n";
-    else
-        gsInfo<<"(did not converge)\n";
-
+    gsInfo << "General Symmetric Shift solver, Shift Invert (LA sorting):\n";
+    gsInfo << "Eigenvalues A*x=lambda*B*x (shift=1):\n" << Ssolver.eigenvalues().transpose() <<"\n\n";
+    Ssolver.compute(Spectra::SortRule::SmallestMagn,1000,1e-10,Spectra::SortRule::SmallestMagn);
+    gsInfo << "General Symmetric Shift solver, Shift Invert (SM sorting):\n";
+    gsInfo << "Eigenvalues A*x=lambda*B*x (shift=1):\n" << Ssolver.eigenvalues().transpose() <<"\n\n";
+    Ssolver.compute(Spectra::SortRule::SmallestAlge,1000,1e-10,Spectra::SortRule::SmallestMagn);
+    gsInfo << "General Symmetric Shift solver, Shift Invert (SA sorting):\n";
+    gsInfo << "Eigenvalues A*x=lambda*B*x (shift=1):\n" << Ssolver.eigenvalues().transpose() <<"\n\n";
+    Ssolver.compute(Spectra::SortRule::BothEnds,1000,1e-10,Spectra::SortRule::SmallestMagn);
+    gsInfo << "General Symmetric Shift solver, Shift Invert (BE sorting):\n";
     gsInfo << "Eigenvalues A*x=lambda*B*x (shift=1):\n" << Ssolver.eigenvalues().transpose() <<"\n\n";
 
-    Ssolver.compute(Spectra::SortRule::SmallestMagn,1000,1e-10,Spectra::SortRule::SmallestMagn);
-    gsInfo << "General Symmetric Shift solver, Shift Invert (SM sorting): ";
-    if (Ssolver.converged())
-        gsInfo<<"(converged in "<<Ssolver.num_iterations()<<"iterations)."<<"\n";
-    else
-        gsInfo<<"(did not converge)\n";
-
-    gsInfo << "Eigenvalues A*x=lambda*B*x (shift=1):\n" << Ssolver.eigenvalues().transpose() <<"\n\n";
-    Ssolver.compute(Spectra::SortRule::SmallestAlge,1000,1e-10,Spectra::SortRule::SmallestMagn);
-    gsInfo << "General Symmetric Shift solver, Shift Invert (SA sorting): ";
-    if (Ssolver.converged())
-        gsInfo<<"(converged in "<<Ssolver.num_iterations()<<"iterations)."<<"\n";
-    else
-        gsInfo<<"(did not converge)\n";
-
-    gsInfo << "Eigenvalues A*x=lambda*B*x (shift=1):\n" << Ssolver.eigenvalues().transpose() <<"\n\n";
-    Ssolver.compute(Spectra::SortRule::BothEnds,1000,1e-10,Spectra::SortRule::SmallestMagn);
-    gsInfo << "General Symmetric Shift solver, Shift Invert (BE sorting): ";
-    if (Ssolver.converged())
-        gsInfo<<"(converged in "<<Ssolver.num_iterations()<<"iterations)."<<"\n";
-    else
-        gsInfo<<"(did not converge)\n";
-
-    gsInfo << "Eigenvalues A*x=lambda*B*x (shift=1):\n" << Ssolver.eigenvalues().transpose() <<"\n\n";
-
-    gsSpectraGenSymShiftSolver<gsSparseMatrix<real_t>,Spectra::GEigsMode::Cayley> Csolver(A,B,N,2*N,1e-3);
+    gsSpectraGenSymShiftSolver<gsSparseMatrix<real_t>,Spectra::GEigsMode::Cayley> Csolver(A,B,math::floor(sz/2),sz,1e-3);
     Csolver.compute(Spectra::SortRule::LargestAlge,1000,1e-3,Spectra::SortRule::SmallestMagn);
-    gsInfo << "General Symmetric Shift solver, Cayley (LAsorting): ";
-    if (Csolver.converged())
-            gsInfo<<"(converged in "<<Csolver.num_iterations()<<"iterations)."<<"\n";
-        else
-            gsInfo<<"(did not converge)\n";
-
+    gsInfo << "General Symmetric Shift solver, Cayley (LAsorting):\n";
     gsInfo << "Eigenvalues A*x=lambda*B*x (shift=1):\n" << Csolver.eigenvalues().transpose() <<"\n\n";
     Csolver.compute(Spectra::SortRule::LargestMagn,1000,1e-3,Spectra::SortRule::SmallestMagn);
-    gsInfo << "General Symmetric Shift solver, Cayley (LMsorting): ";
-    if (Csolver.converged())
-            gsInfo<<"(converged in "<<Csolver.num_iterations()<<"iterations)."<<"\n";
-        else
-            gsInfo<<"(did not converge)\n";
-
+    gsInfo << "General Symmetric Shift solver, Cayley (LMsorting):\n";
     gsInfo << "Eigenvalues A*x=lambda*B*x (shift=1):\n" << Csolver.eigenvalues().transpose() <<"\n\n";
     Csolver.compute(Spectra::SortRule::SmallestAlge,1000,1e-3,Spectra::SortRule::SmallestMagn);
-    gsInfo << "General Symmetric Shift solver, Cayley (SAsorting): ";
-    if (Csolver.converged())
-            gsInfo<<"(converged in "<<Csolver.num_iterations()<<"iterations)."<<"\n";
-        else
-            gsInfo<<"(did not converge)\n";
-
+    gsInfo << "General Symmetric Shift solver, Cayley (SAsorting):\n";
     gsInfo << "Eigenvalues A*x=lambda*B*x (shift=1):\n" << Csolver.eigenvalues().transpose() <<"\n\n";
     Csolver.compute(Spectra::SortRule::SmallestMagn,1000,1e-3,Spectra::SortRule::SmallestMagn);
-    gsInfo << "General Symmetric Shift solver, Cayley (SMsorting): ";
-    if (Csolver.converged())
-            gsInfo<<"(converged in "<<Csolver.num_iterations()<<"iterations)."<<"\n";
-        else
-            gsInfo<<"(did not converge)\n";
-
+    gsInfo << "General Symmetric Shift solver, Cayley (SMsorting):\n";
     gsInfo << "Eigenvalues A*x=lambda*B*x (shift=1):\n" << Csolver.eigenvalues().transpose() <<"\n\n";
     Csolver.compute(Spectra::SortRule::BothEnds,1000,1e-3,Spectra::SortRule::SmallestMagn);
-    gsInfo << "General Symmetric Shift solver, Cayley (BEsorting): ";
-    if (Csolver.converged())
-            gsInfo<<"(converged in "<<Csolver.num_iterations()<<"iterations)."<<"\n";
-        else
-            gsInfo<<"(did not converge)\n";
-
+    gsInfo << "General Symmetric Shift solver, Cayley (BEsorting):\n";
     gsInfo << "Eigenvalues A*x=lambda*B*x (shift=1):\n" << Csolver.eigenvalues().transpose() <<"\n\n";
 
-<<<<<<< HEAD
-    gsSpectraGenSymShiftSolver<gsSparseMatrix<real_t>,Spectra::GEigsMode::Buckling> Bsolver(B,A,N,2*N,1);
-=======
     gsSpectraGenSymShiftSolver<gsSparseMatrix<real_t>,Spectra::GEigsMode::Buckling> Bsolver(A,B,math::floor(sz/2),sz,1e-3);
->>>>>>> 4327faea
     Bsolver.compute(Spectra::SortRule::SmallestAlge,1000,1e-3,Spectra::SortRule::SmallestMagn);
-    gsInfo << "General Symmetric Shift solver, Buckling: ";
+    gsInfo << "General Symmetric Shift solver, Buckling:\n";
     gsInfo << "Eigenvalues B*x=lambda*A*x (!) (shift=1):\n" << Bsolver.eigenvalues().transpose() <<"\n\n";
 
     return EXIT_SUCCESS;
