--- conflicted
+++ resolved
@@ -194,30 +194,24 @@
     T maxInterface(const expr::_expr<E> & expr)
     { return computeInterface_impl<E,max_op>(expr, m_exprdata->multiBasis().topology().interfaces()); }
 
-<<<<<<< HEAD
-=======
     /// Calculates the maximum of the expression \a expr on the
     /// interfaces of the (multi-basis) integration domain
     template<class E> // note: elementwise integral not offered
     T maxInterface(const expr::_expr<E> & expr, const intContainer & iFaces)
     { return computeInterface_impl<E,max_op>(expr, iFaces); }
 
->>>>>>> 63f6040e
     /// Calculates the minimum of the expression \a expr on the
     /// interfaces of the (multi-basis) integration domain
     template<class E> // note: elementwise integral not offered
     T minInterface(const expr::_expr<E> & expr)
     { return computeInterface_impl<E,min_op>(expr, m_exprdata->multiBasis().topology().interfaces()); }
 
-<<<<<<< HEAD
-=======
     /// Calculates the minimum of the expression \a expr on the
     /// interfaces of the (multi-basis) integration domain
     template<class E> // note: elementwise integral not offered
     T minInterface(const expr::_expr<E> & expr, const intContainer & iFaces)
     { return computeInterface_impl<E,min_op>(expr, iFaces); }
 
->>>>>>> 63f6040e
     /// Calculates the minimum value of the expression \a expr by
     /// sampling over a finite number of points
     template<class E>
@@ -507,21 +501,12 @@
         gsAffineFunction<T> interfaceMap( iFace.dirMap(), iFace.dirOrientation(),
                                           m_exprdata->multiBasis().basis(patch1).support(),
                                           m_exprdata->multiBasis().basis(patch2).support() );
-<<<<<<< HEAD
 
         //gsRemapInterface<T> interfaceMap(m_exprdata->multiPatch(),
         //                                 m_exprdata->multiBasis(),
         //                                 *iit);//,opt
         //gsDebugVar(interfaceMap);
 
-=======
-
-        //gsRemapInterface<T> interfaceMap(m_exprdata->multiPatch(),
-        //                                 m_exprdata->multiBasis(),
-        //                                 *iit);//,opt
-        //gsDebugVar(interfaceMap);
-
->>>>>>> 63f6040e
         // Quadrature rule
         QuRule = gsQuadrature::getPtr(m_exprdata->multiBasis().basis(patch1),
                                       m_options, iFace.first().side().direction());
@@ -530,11 +515,7 @@
         typename gsBasis<T>::domainIter domIt =
             //interfaceMap.makeDomainIterator();
             m_exprdata->multiBasis().piece(patch1).makeDomainIterator(iFace.first().side());
-<<<<<<< HEAD
-        m_element.set(*domIt);
-=======
         m_exprdata->getElement().set(*domIt,quWeights);
->>>>>>> 63f6040e
 
         // Start iteration over elements
         elVal = _op::init();
@@ -543,18 +524,6 @@
             // Map the Quadrature rule to the element
             QuRule->mapTo( domIt->lowerCorner(), domIt->upperCorner(),
                            m_exprdata->points(), quWeights);
-<<<<<<< HEAD
-            interfaceMap.eval_into(m_exprdata->points(),
-                                   m_exprdata->iface().points());
-
-            // Perform required pre-computations on the quadrature nodes
-            m_exprdata->precompute(patch1, iFace.first().side());
-            m_exprdata->iface().precompute(patch2, iFace.second().side());
-
-            // Compute on element
-            for (index_t k = 0; k != quWeights.rows(); ++k) // loop over qu-nodes
-                _op::acc(arg_tpl.val().eval(k), quWeights[k], elVal);
-=======
             interfaceMap.eval_into(m_exprdata->points(), m_exprdata->pointsIfc());
 
             // Perform required pre-computations on the quadrature nodes
@@ -566,7 +535,6 @@
                 _op::acc(arg_tpl.val().eval(k), quWeights[k], elVal);
                 //gsDebugVar(arg_tpl.val().eval(k));
             }
->>>>>>> 63f6040e
         }
         _op::acc(elVal, 1, m_value);
         //if ( storeElWise )
