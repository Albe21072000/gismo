/** @file gsExprEvaluator.h

    @brief Generic expressions evaluator

    This file is part of the G+Smo library.

    This Source Code Form is subject to the terms of the Mozilla Public
    License, v. 2.0. If a copy of the MPL was not distributed with this
    file, You can obtain one at http://mozilla.org/MPL/2.0/.

    Author(s): A. Mantzaflaris
*/

#pragma once

// #include<gsIO/gsParaviewCollection.h>
#include <fstream>
#include <gsAssembler/gsQuadrature.h>
#include <gsAssembler/gsRemapInterface.h>
#include <gsAssembler/gsCPPInterface.h>
//#include <gsIO/gsWriteParaview.h>

namespace gismo
{

/**
   \brief Generic evaluator of isogeometric expressions

   The expressions may be scalar ot vector-valued. Computed quatities
   can be global or element.wise.

   Note the following will not return correct result (return value is a reference):
   gsInfo << "Eval:"<< ev.eval(a) + ev.eval(b) <<"\n";
   Use the evaluator once at a time.

*/
template<class T>
class gsExprEvaluator
{
private:
    typename gsExprHelper<T>::Ptr m_exprdata;

private:
    std::vector<T> m_elWise;
    T              m_value;

    gsOptionList m_options;

public:
    typedef typename gsBoundaryConditions<T>::bcRefList   bcRefList;

    typedef std::vector< boundaryInterface > intContainer;
    typedef std::vector< patchSide > bContainer;

    typedef typename gsExprHelper<T>::element     element;
    typedef typename gsExprHelper<T>::geometryMap geometryMap;
    typedef typename gsExprHelper<T>::variable    variable;

    typedef typename gsFunction<T>::uPtr ifacemap;

public:

    gsExprEvaluator() : m_exprdata(gsExprHelper<T>::make()),
    m_options(defaultOptions()) { }

    gsExprEvaluator(typename gsExprHelper<T>::Ptr env)
    : m_exprdata(env), m_value(-1), m_options(defaultOptions())
    { }

    //gsExprEvaluator(typename gsExprHelper<T> env)

    gsExprEvaluator(const gsExprAssembler<T> & o)
    : m_exprdata(o.exprData()), m_options(defaultOptions())
    { }

    gsOptionList defaultOptions()
    {
        gsOptionList opt;
        opt.addReal("quA", "Number of quadrature points: quA*deg + quB", 1.0  );
        opt.addInt ("quB", "Number of quadrature points: quA*deg + quB", 1    );
        opt.addInt ("plot.npts", "Number of sampling points for plotting", 3000 );
        opt.addSwitch("plot.elements", "Include the element mesh in plot (when applicable)", false);
        opt.addSwitch("flipSide", "Flip side of interface where evaluation is performed.", false);
        //opt.addSwitch("plot.cnet", "Include the control net in plot (when applicable)", false);
        return opt;
    }

    gsOptionList & options() {return m_options;}

public:

    /// Returns the last computed value
    T value() const { return m_value; }

    /// The number of lastly computed values
    size_t nValues() const { return m_elWise.size(); }

    /// Returns an std::vector containing the last computed values per element.
    const std::vector<T> & elementwise() const { return m_elWise; }

    /// Returns a vector containing the last computed values per element.
    gsAsConstVector<T> allValues() const { return gsAsConstVector<T>(m_elWise); }

    /// Returns the last computed values per element, resized as a matrix
    gsAsConstMatrix<T> allValues(index_t nR, index_t nC) const
    { return gsAsConstMatrix<T>(m_elWise, nR, nC); }

    /// \brief Sets the domain of integration.
    /// \warning Must be called before any computation is requested
    void setIntegrationElements(const gsMultiBasis<T> & mesh)
    { m_exprdata->setMultiBasis(mesh); }

    const typename gsExprHelper<T>::Ptr exprData() const { return m_exprdata; }

    /// Registers \a mp as an isogeometric geometry map and return a handle to it
    geometryMap getMap(const gsMultiPatch<T> & mp) //conv->tmp->error
    { return m_exprdata->getMap(mp); }

    /// Registers \a g as an isogeometric geometry map and return a handle to it
    geometryMap getMap(const gsFunctionSet<T> & gm)
    { return m_exprdata->getMap(gm); }

    /// Registers \a func as a variable and returns a handle to it
    variable getVariable(const gsFunctionSet<T> & func, index_t dim = 1)
    { return m_exprdata->getVar(func, dim); }

    /// Registers \a func as a variable defined on \a G and returns a handle to it
    expr::gsComposition<T> getVariable(const gsFunctionSet<T> & func, geometryMap G)
    { return m_exprdata->getVar(func, G); }

    /// Returns a handle to an isogeometric element
    element getElement() { return m_exprdata->getElement(); }

    /// Calculates the square root of the lastly computed quantities (eg. integrals)
    void calcSqrt()
    {
        gsAsVector<T> en(m_elWise);
        en.array() = en.array().sqrt();
        m_value = math::sqrt(m_value);
    }

    /// Calculates the \a p-th root of the lastly computed quantities (eg. integrals)
    void calcRoot(const index_t p)
    {
        gsAsVector<T> en(m_elWise);
        en.array() = en.array().pow(static_cast<T>(1)/p);
        m_value = math::pow(m_value, static_cast<T>(1)/p );
    }

public:

    /// Calculates the integral of the expression \a expr on the whole integration domain
    template<class E>
    T integral(const expr::_expr<E> & expr)
    { return compute_impl<E,false,plus_op>(expr); }

    /// Calculates the integral of the expression \a expr on each element
    template<class E>
    T integralElWise(const expr::_expr<E> & expr)
    { return compute_impl<E,true,plus_op>(expr); }

    // overloads for scalars
    T integral(const T & val) { return integral<T>(val); }
    T integralElWise(const T & val) { return integralElWise<T>(val); }

    /// Calculates the integral of the expression \a expr on the
    /// boundary of the integration domain
    template<class E> // note: integralBdrElWise not offered
    T integralBdr(const expr::_expr<E> & expr)
    { return computeBdr_impl<E,plus_op>(expr,
      m_exprdata->multiBasis().topology().boundaries()); }

    /// Calculates the integral of the expression \a expr on the
    /// boundaries contained in \a bdrlist
    template<class E> // note: integralBdrElWise not offered
    T integralBdr(const expr::_expr<E> & expr, const bContainer & bdrlist)
    { return computeBdr_impl<E,plus_op>(expr,bdrlist); }

    /// Calculates the integral of the expression \a expr on the
    /// boundaries contained in \a BCs taking into account boundary functions
    template<class E> // note: integralBdrElWise not offered
    T integralBdrBc(const bcRefList & BCs, const expr::_expr<E> & expr)
    { return computeBdrBc_impl<E,plus_op>(BCs,expr); }

    /// Calculates the integral of the expression \a expr on the
    /// interfaces of the (multi-basis) integration domain
    template<class E> // note: elementwise integral not offered
    T integralInterface(const expr::_expr<E> & expr)
    { return computeInterface_impl<E,plus_op>(expr,
      m_exprdata->multiBasis().topology().interfaces()); }

    /// Calculates the integral of the expression \a expr on the
    /// interfaces \a iFaces of the integration domain
    template<class E> // note: elementwise integral not offered
    T integralInterface(const expr::_expr<E> & expr, const intContainer & iFaces)
    { return computeInterface_impl<E,plus_op>(expr, iFaces); }

    /// Calculates the maximum value of the expression \a expr by
    /// sampling over a finite number of points
    template<class E>
    T max(const expr::_expr<E> & expr)
    { return compute_impl<E,false,max_op>(expr); }

    /// Calculates the maximum value of the expression \a expr by
    /// on each element by sampling over a finite number of points
    template<class E>
    T maxElWise(const expr::_expr<E> & expr)
    { return compute_impl<E,true,max_op>(expr); }

    /// Calculates the maximum of the expression \a expr on the
    /// interfaces of the (multi-basis) integration domain
    template<class E> // note: elementwise integral not offered
    T maxInterface(const expr::_expr<E> & expr)
    { return computeInterface_impl<E,max_op>(expr, m_exprdata->multiBasis().topology().interfaces()); }

    /// Calculates the maximum of the expression \a expr on the
    /// interfaces of the (multi-basis) integration domain
    template<class E> // note: elementwise integral not offered
    T maxInterface(const expr::_expr<E> & expr, const intContainer & iFaces)
    { return computeInterface_impl<E,max_op>(expr, iFaces); }

    /// Calculates the minimum of the expression \a expr on the
    /// interfaces of the (multi-basis) integration domain
    template<class E> // note: elementwise integral not offered
    T minInterface(const expr::_expr<E> & expr)
    { return computeInterface_impl<E,min_op>(expr, m_exprdata->multiBasis().topology().interfaces()); }

    /// Calculates the minimum of the expression \a expr on the
    /// interfaces of the (multi-basis) integration domain
    template<class E> // note: elementwise integral not offered
    T minInterface(const expr::_expr<E> & expr, const intContainer & iFaces)
    { return computeInterface_impl<E,min_op>(expr, iFaces); }

    /// Calculates the minimum value of the expression \a expr by
    /// sampling over a finite number of points
    template<class E>
    T min(const expr::_expr<E> & expr)
    { return compute_impl<E,false,min_op>(expr); }

    /// Calculates the minimum value of the expression \a expr
    /// on each element by sampling over a finite number of points
    template<class E>
    T minElWise(const expr::_expr<E> & expr)
    { return compute_impl<E,true,min_op>(expr); }

    /// Computes values of the expression \a expr
    /// at the grid points \a git of patch \a patchId
#ifdef __DOXYGEN__
    template<class E> void
#else
    template<class E, int mode, short_t d>
    typename util::enable_if<E::ScalarValued,void>::type
#endif
    eval(const expr::_expr<E> & expr,
         gsGridIterator<T,mode,d> & git,
         const index_t patchInd = 0);

    template<class E, int mode, short_t d>
    typename util::enable_if<!E::ScalarValued,void>::type
    eval(const expr::_expr<E> & expr,
              gsGridIterator<T,mode,d> & git,
              const index_t patchInd = 0);

    /// Computes value of the expression \a testExpr
    /// at the point \a pt of patch \a patchId
    template<class E>
#ifdef __DOXYGEN__
    gsAsConstMatrix<T>
#else
    typename util::enable_if<E::ScalarValued,gsAsConstMatrix<T> >::type
#endif
    eval(const expr::_expr<E> & testExpr, const gsVector<T> & pt,
         const index_t patchInd = 0);

    template<class E>
    typename util::enable_if<!E::ScalarValued,gsAsConstMatrix<T> >::type
    eval(const expr::_expr<E> & testExpr, const gsVector<T> & pt,
         const index_t patchInd = 0);

    template<class E>
#ifdef __DOXYGEN__
    gsAsConstMatrix<T>
#else
    typename util::enable_if<E::ScalarValued,gsAsConstMatrix<T> >::type
#endif
    evalIfc(const expr::_expr<E> & testExpr, const gsVector<T> & pt,
            const boundaryInterface & ifc);

    template<class E>
    typename util::enable_if<!E::ScalarValued,gsAsConstMatrix<T> >::type
    evalIfc(const expr::_expr<E> & testExpr, const gsVector<T> & pt,
            const boundaryInterface & ifc);

    template<class E>
#ifdef __DOXYGEN__
    gsAsConstMatrix<T>
#else
    typename util::enable_if<E::ScalarValued,gsAsConstMatrix<T> >::type
#endif
    evalBdr(const expr::_expr<E> & testExpr, const gsVector<T> & pt,
            const patchSide & ps);

    template<class E>
    typename util::enable_if<!E::ScalarValued,gsAsConstMatrix<T> >::type
    evalBdr(const expr::_expr<E> & testExpr, const gsVector<T> & pt,
            const patchSide & ps);

    /// Computes value of the expression \a expr at the point \a pt of
    /// patch \a patchId, and displays the result
    template<class E> void
    testEval(const expr::_expr<E> & expr,
             const gsVector<T> & pt, const index_t patchInd = 0)
    {
        expr.print(gsInfo);
        gsInfo << "Result:\n"<< eval(expr,pt,patchInd) <<"\n";
    }

    void info() const { m_exprdata->print(); }

    // Interpolates the expression \a expr over the isogeometric domain \a G
    template<class E> void interpolate(const expr::_expr<E> &)
    {
        GISMO_NO_IMPLEMENTATION
        // for all patches
        //   get anchors of patch
        //   evaluate expr
        //   solve system
        //   add to multipatch
        // return multipatch
    }

    ///\brief Creates a paraview file named \a fn containing valies of the
    //( expression \a expr over the isogeometric domain \a G.
    ///
    /// Plotting properties are controlled by entries in the options
    template<class E>
    void writeParaview(const expr::_expr<E> & expr, const gsMatrix<T> & uv,
                       geometryMap G, std::string const & fn)
    { writeParaview_impl<E,true>(expr,uv,G,fn); }

        template<class E>
    void writeParaview(const expr::_expr<E> & expr,
                       geometryMap G, std::string const & fn)
    { writeParaview_impl<E,true>(expr,G,fn); }

    ///\brief Creates a paraview file named \a fn containing valies of the
    //( expression \a expr over the parametric domain.
    ///
    /// Plotting properties are controlled by entires in the options
    template<class E>
    void writeParaview(const expr::_expr<E> & expr,
                       std::string const & fn)
    { writeParaview_impl<E,false>(expr,m_exprdata->getMap(),fn); }

private:

    template<class E, bool gmap>
    void writeParaview_impl(const expr::_expr<E> & expr,
                            geometryMap G, std::string const & fn);



    template<class E, bool storeElWise, class _op>
    T compute_impl(const expr::_expr<E> & expr);

    template<class E, class _op>
    T computeBdr_impl(const expr::_expr<E> & expr, const bContainer & bdrlist);

    template<class E, class _op>
    T computeBdrBc_impl(const bcRefList & BCs, const expr::_expr<E> & expr);

    template<class E, class _op>
    T computeInterface_impl(const expr::_expr<E> & expr, const intContainer & iFaces);

    template<class E>
    void computeGrid_impl(const expr::_expr<E> & expr, const index_t patchInd);

    struct plus_op
    {
        static inline T init() { return 0; }
        static inline void acc(const T contrib, const T w, T & res)
        { res += w * contrib; }
    };
    struct min_op
    {
        static inline T init() { return math::limits::max(); }
        static inline void acc (const T contrib, const T, T & res)
        { res = math::min(contrib, res); } //note: min/max are not atomic
    };
    struct max_op
    {
        static inline T init() { return math::limits::min(); }
        static inline void acc (const T contrib, const T, T & res)
        { res = math::max(contrib, res); }
    };

};

template<class T>
template<class E, bool storeElWise, class _op>
T gsExprEvaluator<T>::compute_impl(const expr::_expr<E> & expr)
{
    m_value = _op::init();
    m_elWise.clear();
    if ( storeElWise )
        m_elWise.resize(m_exprdata->multiBasis().totalElements());

#pragma omp parallel
{
#   ifdef _OPENMP
    const int tid = omp_get_thread_num();
    const int nt  = omp_get_num_threads();
    index_t patch_cnt = 0;
#   endif

    gsQuadRule<T> QuRule;  // Quadrature rule
    gsVector<T> quWeights; // quadrature weights

    auto _arg = expr.val();
    m_exprdata->parse(_arg);
    m_exprdata->activateFlags(SAME_ELEMENT);

    // Computed value on element
    T elVal;
    index_t c = 0;
    for (unsigned patchInd=0; patchInd < m_exprdata->multiBasis().nBases(); ++patchInd)
    {
        // Quadrature rule
        QuRule =  gsQuadrature::get(m_exprdata->multiBasis().basis(patchInd), m_options);

        // Initialize domain element iterator
        typename gsBasis<T>::domainIter domIt =
            m_exprdata->multiBasis().piece(patchInd).makeDomainIterator();
        m_exprdata->getElement().set(*domIt,quWeights);

        // Start iteration over elements of patchInd
#       ifdef _OPENMP
        if ( storeElWise )
        {
            c = patch_cnt + tid;
            patch_cnt += domIt->numElements();// a bit costy
        }
        for ( domIt->next(tid); domIt->good(); domIt->next(nt) )
#       else
        for (; domIt->good(); domIt->next() )
#       endif
        {
            // Map the Quadrature rule to the element
            QuRule.mapTo( domIt->lowerCorner(), domIt->upperCorner(),
                          m_exprdata->points(), quWeights);

            // Perform required pre-computations on the quadrature nodes
            m_exprdata->precompute(patchInd);

            // Compute on element
            elVal = _op::init();
            for (index_t k = 0; k != quWeights.rows(); ++k) // loop over quad. nodes
                _op::acc(_arg.eval(k), quWeights[k], elVal);

            if ( storeElWise )
            {
#               ifdef _OPENMP
                m_elWise[c] = elVal;
                c += nt;
#               else
                m_elWise[c++] = elVal;
#               endif
            }

#           pragma omp critical (_op_acc)
            _op::acc(elVal, 1, m_value);
        }
    }

}//omp parallel
    return m_value;
}

template<class T>
template<class E, class _op>
T gsExprEvaluator<T>::computeBdr_impl(const expr::_expr<E> & expr,
                                      const bContainer & bdrlist)
{
    // GISMO_ASSERT( expr.isScalar(),
    //               "Expecting scalar expression instead of "
    //               <<expr.cols()<<" x "<<expr.rows() );

    //expr.print(gsInfo);

    gsQuadRule<T> QuRule;  // Quadrature rule
    gsVector<T> quWeights; // quadrature weights

    auto _arg = expr.val();
    m_exprdata->parse(_arg);
    m_exprdata->activateFlags(SAME_ELEMENT);

    // Computed value
    T elVal;
    m_value = _op::init();
    m_elWise.clear();

    for (typename gsBoxTopology::const_biterator bit = //!! not multipatch!
             bdrlist.begin(); bit != bdrlist.end(); ++bit)
    {
        // Quadrature rule
        QuRule = gsQuadrature::get(m_exprdata->multiBasis().basis(bit->patch), m_options,bit->direction());

        // Initialize domain element iterator
        typename gsBasis<T>::domainIter domIt =
            m_exprdata->multiBasis().piece(bit->patch).makeDomainIterator(bit->side());
        m_exprdata->getElement().set(*domIt,quWeights);

        // Start iteration over elements
        for (; domIt->good(); domIt->next() )
        {
            // Map the Quadrature rule to the element
            QuRule.mapTo( domIt->lowerCorner(), domIt->upperCorner(),
                          m_exprdata->points(), quWeights);

            // Perform required pre-computations on the quadrature nodes
            m_exprdata->precompute(bit->patch, bit->side() );

            // Compute on element
            elVal = _op::init();
            for (index_t k = 0; k != quWeights.rows(); ++k) // loop over quadrature nodes
                _op::acc(_arg.eval(k), quWeights[k], elVal);

            _op::acc(elVal, 1, m_value);
            //if ( storeElWise ) m_elWise.push_back( elVal );
        }
    }

    return m_value;
}

template<class T>
template<class E, class _op>
T gsExprEvaluator<T>::computeBdrBc_impl(const bcRefList & BCs,
                                      const expr::_expr<E> & expr)
{
    // GISMO_ASSERT( expr.isScalar(),
    //               "Expecting scalar expression instead of "
    //               <<expr.cols()<<" x "<<expr.rows() );

    //expr.print(gsInfo);

    if ( BCs.empty() ) return 0;
    m_exprdata->setMutSource(*BCs.front().get().function()); //initialize once

    typename gsQuadRule<T>::uPtr QuRule; // Quadrature rule  ---->OUT
    gsVector<T> quWeights; // quadrature weights

    auto _arg = expr.val();
    m_exprdata->parse(_arg);
    m_exprdata->activateFlags(SAME_ELEMENT);

    // Computed value
    T elVal;
    m_value = _op::init();
    m_elWise.clear();

    for (typename bcRefList::const_iterator iit = BCs.begin(); iit!= BCs.end(); ++iit)
    {
        const boundary_condition<T> * it = &iit->get();

        // Quadrature rule
        QuRule = gsQuadrature::getPtr(m_exprdata->multiBasis().basis(it->patch()), m_options, it->side().direction());

        // Update boundary function source
        m_exprdata->setMutSource(*it->function());

        // Initialize domain element iterator
        typename gsBasis<T>::domainIter domIt =
            m_exprdata->multiBasis().basis(it->patch()).makeDomainIterator(it->side());
        m_exprdata->getElement().set(*domIt,quWeights);

        // Start iteration over elements
        for (; domIt->good(); domIt->next() )
        {
            // Map the Quadrature rule to the element
            QuRule->mapTo( domIt->lowerCorner(), domIt->upperCorner(),
                          m_exprdata->points(), quWeights);

            if (m_exprdata->points().cols()==0)
                continue;

            // Perform required pre-computations on the quadrature nodes
            m_exprdata->precompute(it->patch(), it->side() );

            // Compute on element
            elVal = _op::init();
            for (index_t k = 0; k != quWeights.rows(); ++k) // loop over quadrature nodes
                _op::acc(_arg.eval(k), quWeights[k], elVal);

            _op::acc(elVal, 1, m_value);
            //if ( storeElWise ) m_elWise.push_back( elVal );
        }
    }

    return m_value;
}

template<class T>
template<class E, class _op>
T gsExprEvaluator<T>::computeInterface_impl(const expr::_expr<E> & expr, const intContainer & iFaces)
{
    auto arg_tpl = expr.val();
    m_exprdata->parse(arg_tpl);
    // m_exprdata->activateFlags(SAME_ELEMENT);

    typename gsQuadRule<T>::uPtr QuRule;
    gsVector<T> quWeights; // quadrature weights

    // Computed value
    T elVal;
    m_value = _op::init();
    //if ( storeElWise )
    m_elWise.reserve(m_exprdata->multiBasis().topology().nInterfaces());
    m_elWise.clear();

    ifacemap interfaceMap;
    for (typename gsBoxTopology::const_iiterator iit =
             iFaces.begin(); iit != iFaces.end(); ++iit)
    {
        const boundaryInterface & iFace = *iit;
        const index_t patch1 = iFace.first().patch;
        const index_t patch2 = iFace.second().patch;

        if (iFace.type() == interaction::conforming)
            interfaceMap = gsAffineFunction<T>::make( iFace.dirMap(), iFace.dirOrientation(),
                                                      m_exprdata->multiBasis().basis(patch1).support(),
                                                      m_exprdata->multiBasis().basis(patch2).support() );
        else
            interfaceMap = gsCPPInterface<T>::make(m_exprdata->multiPatch(), m_exprdata->multiBasis(), iFace);

        //gsRemapInterface<T> interfaceMap(m_exprdata->multiPatch(),
        //                                 m_exprdata->multiBasis(),
        //                                 *iit);//,opt

        // Quadrature rule
        QuRule = gsQuadrature::getPtr(m_exprdata->multiBasis().basis(patch1),
                                      m_options, iFace.first().side().direction());

        // Initialize domain element iterator
        typename gsBasis<T>::domainIter domIt =
            //interfaceMap.makeDomainIterator();
            m_exprdata->multiBasis().piece(patch1).makeDomainIterator(iFace.first().side());
        m_exprdata->getElement().set(*domIt,quWeights);

        // Start iteration over elements
        elVal = _op::init();
        for (; domIt->good(); domIt->next() )
        {
            // Map the Quadrature rule to the element
            QuRule->mapTo( domIt->lowerCorner(), domIt->upperCorner(),
                           m_exprdata->points(), quWeights);
            interfaceMap->eval_into(m_exprdata->points(), m_exprdata->pointsIfc());

            // Perform required pre-computations on the quadrature nodes
            m_exprdata->precompute(iFace);

            // Compute on element
            for (index_t k = 0; k != quWeights.rows(); ++k) // loop over qu-nodes
            {
                _op::acc(arg_tpl.eval(k), quWeights[k], elVal);
            }
        }
        _op::acc(elVal, 1, m_value);
        //if ( storeElWise )
            m_elWise.push_back( elVal );
    }

    return m_value;
}


template<class T>
template<class E, int mode, short_t d>
typename util::enable_if<E::ScalarValued,void>::type
gsExprEvaluator<T>::eval(const expr::_expr<E> & expr,
                         gsGridIterator<T,mode,d> & git,
                         const index_t patchInd)
{ // to remove
    // bug: fails due to gsFeVariable::rows() before evaluation
    // GISMO_ASSERT( expr.isScalar(), "Expecting scalar");

    auto _arg = expr.val();
    m_exprdata->parse(_arg);
    m_elWise.clear();
    m_elWise.reserve(git.numPoints());

    for( git.reset(); git; ++git )
    {
        m_exprdata->points() = *git;
        m_exprdata->precompute(patchInd);
        m_elWise.push_back( _arg.eval(0) );

        // equivalent:
        //m_elWise.push_back( m_exprdata->eval(expr).value() );

    }
    m_value = m_elWise.back(); // not used
}

template<class T>
template<class E, int mode, short_t d>
typename util::enable_if<!E::ScalarValued,void>::type
gsExprEvaluator<T>::eval(const expr::_expr<E> & expr,
                         gsGridIterator<T,mode,d> & git,
                         const index_t patchInd)
{
    // bug: fails due to gsFeVariable::rows() before evaluation
    // GISMO_ASSERT( expr.isScalar(), "Expecting scalar");

    m_exprdata->parse(expr);
    m_elWise.clear();
    m_elWise.reserve(git.numPoints());
    gsMatrix<T> tmp;
    for( git.reset(); git; ++git )
    {
        m_exprdata->points() = *git; // ..
        m_exprdata->precompute(patchInd);
        // m_exprdata->eval_into(expr, tmp);
        tmp = expr.eval(0);
        m_elWise.insert(m_elWise.end(), tmp.data(), tmp.data()+tmp.size());
    }
    m_value = 0; // not used
}


template<class T>
template<class E>
typename util::enable_if<E::ScalarValued,gsAsConstMatrix<T> >::type
gsExprEvaluator<T>::eval(const expr::_expr<E> & expr, const gsVector<T> & pt,
                         const index_t patchInd)
{
    auto _arg = expr.val();
    m_exprdata->parse(_arg);
    m_elWise.clear();
    m_exprdata->points() = pt;
    m_exprdata->precompute(patchInd);

    // expr.printDetail(gsInfo); //

    m_value = _arg.eval(0);
    return gsAsConstMatrix<T>(&m_value,1,1);
}

template<class T>
template<class E>
typename util::enable_if<!E::ScalarValued,gsAsConstMatrix<T> >::type
gsExprEvaluator<T>::eval(const expr::_expr<E> & expr, const gsVector<T> & pt,
                         const index_t patchInd)
{
    m_exprdata->parse(expr);
    m_exprdata->points() = pt;
    m_exprdata->precompute(patchInd);

    // expr.printDetail(gsInfo); //after precompute

    gsMatrix<T> tmp = expr.eval(0);
    // const index_t r = expr.rows();
    // const index_t c = expr.cols();
    // gsInfo <<"tmp - "<< tmp.dim() <<" rc - "<< r <<", "<<c<<"\n";
    const index_t r = tmp.rows();
    const index_t c = tmp.cols();
    m_elWise.resize(r*c);
    gsAsMatrix<T>(m_elWise, r, c) = tmp; //expr.eval(0);
    return gsAsConstMatrix<T>(m_elWise, r, c);
}

// template<class T>
// template<class E, bool gmap>
// void gsExprEvaluator<T>::writeParaview_impl(const expr::_expr<E> & expr,
//                                             geometryMap G,
//                                             std::string const & fn)
//     {
//         m_exprdata->parse(expr);

//         //if false, embed topology ?
//         const index_t n = m_exprdata->multiBasis().nBases();
//         gsParaviewCollection collection(fn);
//         std::string fileName;

//         gsMatrix<T> pts, vals, ab;

//         const bool mesh = m_options.askSwitch("plot.elements");

//         for ( index_t i=0; i != n; ++i )
//         {
//             fileName = fn + util::to_string(i);
//             unsigned nPts = m_options.askInt("plot.npts", 1000);
//             ab = m_exprdata->multiBasis().piece(i).support();
//             gsGridIterator<T,CUBE> pt(ab, nPts);
//             eval(expr, pt, i);
//             nPts = pt.numPoints();
//             vals = allValues(m_elWise.size()/nPts, nPts);

//             if (gmap) // Forward the points ?
//             {
//                 eval(G, pt, i);
//                 pts = allValues(m_elWise.size()/nPts, nPts);
//             }

//             gsWriteParaviewTPgrid( gmap ? pts : pt.toMatrix(), // parameters
//                                   vals,
//                                   pt.numPointsCwise(), fileName );
//             collection.addPart(fileName + ".vts");

//             if ( mesh )
//             {
//                 fileName+= "_mesh";
//                 gsMesh<T> msh(m_exprdata->multiBasis().basis(i), 2);
//                 static_cast<const gsGeometry<T>&>(G.source().piece(i)).evaluateMesh(msh);
//                 gsWriteParaview(msh, fileName, false);
//                 collection.addPart(fileName+ ".vtp");
//             }
//         }
//         collection.save();
//     }



// This is a copy of the above (commented out ) function, which has parts
// of gsParaviewCollection pasted in it. In this way the inclusion of
// gsParaviewCollection.h is prevented. This is a temporary modification.
template<class T>
template<class E>
typename util::enable_if<E::ScalarValued,gsAsConstMatrix<T> >::type
gsExprEvaluator<T>::evalIfc(const expr::_expr<E> & expr, const gsVector<T> & pt,
                            const boundaryInterface & ifc)
{
    auto _arg = expr.val();
    m_exprdata->parse(_arg);
    m_elWise.clear();

    const bool flipSide = m_options.askSwitch("flipSide", false);
    const boundaryInterface & iFace =  flipSide ? ifc.getInverse() : ifc;

    const index_t patch1 = iFace.first().patch;
    const index_t patch2 = iFace.second().patch;

    ifacemap interfaceMap;
    if (iFace.type() == interaction::conforming)
        interfaceMap = gsAffineFunction<T>::make( iFace.dirMap(), iFace.dirOrientation(),
                                                  m_exprdata->multiBasis().basis(patch1).support(),
                                                  m_exprdata->multiBasis().basis(patch2).support() );
    else
        interfaceMap = gsCPPInterface<T>::make(m_exprdata->multiPatch(), m_exprdata->multiBasis(), iFace);

    m_exprdata->points() = pt;
    interfaceMap->eval_into(m_exprdata->points(), m_exprdata->pointsIfc());
    m_exprdata->precompute(iFace);

    // expr.printDetail(gsInfo); //

    m_value = _arg.eval(0);
    return gsAsConstMatrix<T>(&m_value,1,1);
}

template<class T>
template<class E>
typename util::enable_if<!E::ScalarValued,gsAsConstMatrix<T> >::type
gsExprEvaluator<T>::evalIfc(const expr::_expr<E> & expr, const gsVector<T> & pt,
                            const boundaryInterface & ifc)
{
    m_exprdata->parse(expr);

    const bool flipSide = m_options.askSwitch("flipSide", false);
    const boundaryInterface & iFace =  flipSide ? ifc.getInverse() : ifc;

    const index_t patch1 = iFace.first().patch;
    const index_t patch2 = iFace.second().patch;

    ifacemap interfaceMap;
    if (iFace.type() == interaction::conforming)
        interfaceMap = gsAffineFunction<T>::make( iFace.dirMap(), iFace.dirOrientation(),
                                                  m_exprdata->multiBasis().basis(patch1).support(),
                                                  m_exprdata->multiBasis().basis(patch2).support() );
    else
        interfaceMap = gsCPPInterface<T>::make(m_exprdata->multiPatch(), m_exprdata->multiBasis(), iFace);

    m_exprdata->points() = pt;
    interfaceMap->eval_into(m_exprdata->points(), m_exprdata->pointsIfc());

    m_exprdata->precompute(iFace);

    // expr.printDetail(gsInfo); //after precompute

    gsMatrix<T> tmp = expr.eval(0);
    // const index_t r = expr.rows();
    // const index_t c = expr.cols();
    // gsInfo <<"tmp - "<< tmp.dim() <<" rc - "<< r <<", "<<c<<"\n";
    const index_t r = tmp.rows();
    const index_t c = tmp.cols();
    m_elWise.resize(r*c);
    gsAsMatrix<T>(m_elWise, r, c) = tmp; //expr.eval(0);
    return gsAsConstMatrix<T>(m_elWise, r, c);
}

<<<<<<< HEAD
// This is a copy of the above (commented out ) function, which has parts
// of gsParaviewCollection pasted in it. In this way the inclusion of
// gsParaviewCollection.h is prevented. This is a temporary modification.
template<class T>
template<class E>
typename util::enable_if<E::ScalarValued,gsAsConstMatrix<T> >::type
gsExprEvaluator<T>::evalBdr(const expr::_expr<E> & expr, const gsVector<T> & pt,
                            const patchSide & ps)
{
    GISMO_ASSERT(pt(ps.side().direction())==ps.side().parameter(),"Point "<<pt.transpose()<<" is not on boundary "<<ps.side());
    auto _arg = expr.val();
    m_exprdata->parse(_arg);
    m_elWise.clear();

    m_exprdata->points() = pt;
    m_exprdata->precompute(ps.patch, ps.side());

    m_value = _arg.eval(0);
    return gsAsConstMatrix<T>(&m_value,1,1);
}

template<class T>
template<class E>
typename util::enable_if<!E::ScalarValued,gsAsConstMatrix<T> >::type
gsExprEvaluator<T>::evalBdr(const expr::_expr<E> & expr, const gsVector<T> & pt,
                            const patchSide & ps)
{
    GISMO_ASSERT(pt(ps.side().direction())==ps.side().parameter(),"Point "<<pt.transpose()<<" is not on boundary "<<ps.side());
    m_exprdata->parse(expr);
    m_exprdata->points() = pt;
    m_exprdata->precompute(ps.patch, ps.side());

    gsMatrix<T> tmp = expr.eval(0);
    const index_t r = tmp.rows();
    const index_t c = tmp.cols();
    m_elWise.resize(r*c);
    gsAsMatrix<T>(m_elWise, r, c) = tmp; //expr.eval(0);
    return gsAsConstMatrix<T>(m_elWise, r, c);
}
=======
>>>>>>> 80eda40f

template<class T>
template<class E, bool gmap>
void gsExprEvaluator<T>::writeParaview_impl(const expr::_expr<E> & expr,
                                            geometryMap G,
                                            std::string const & fn)
    {
        //if gmap is false, embed topology ?
        m_exprdata->parse(expr);

        //if false, embed topology ?
        const index_t n = m_exprdata->multiBasis().nBases();

        // Snippet from gsParaviewCollection
        // gsParaviewCollection collection(fn);
        std::stringstream file;
        int counter = 0;
        file <<"<?xml version=\"1.0\"?>\n";
        file <<"<VTKFile type=\"Collection\" version=\"0.1\">";
        file <<"<Collection>\n";
        // End snippet from gsParaviewCollection

        //const index_t n = G.source().nPieces();
        //gsParaviewCollection collection(fn);

        std::string fileName;

        gsMatrix<T> pts, vals, ab;

        const bool mesh = m_options.askSwitch("plot.elements");

        for ( index_t i=0; i != n; ++i )
        {
            fileName = fn + util::to_string(i);
            unsigned nPts = m_options.askInt("plot.npts", 1000);
            //ab = m_exprdata->multiBasis().piece(i).support();
            ab = G.source().piece(i).support();
            gsGridIterator<T,CUBE> pt(ab, nPts);
            eval(expr, pt, i);
            nPts = pt.numPoints();
            vals = allValues(m_elWise.size()/nPts, nPts);

            if (gmap) // Forward the points ?
            {
                eval(G, pt, i);
                pts = allValues(m_elWise.size()/nPts, nPts);
            }

            gsWriteParaviewTPgrid( gmap ? pts : pt.toMatrix(), // parameters
                                  vals,
                                  pt.numPointsCwise(), fileName );

            // Snippet from gsParaviewCollection
            // collection.addPart(fileName+ ".vts");
            GISMO_ASSERT(counter!=-1, "Error: collection has been already saved." );
            file << "<DataSet part=\""<< counter++ <<"\" file=\""<<fileName<<".vts"<<"\"/>\n";
            // End snippet from gsParaviewCollection

            if ( mesh )
            {
                gsMesh<T> msh(m_exprdata->multiBasis().basis(i), 2);
                static_cast<const gsGeometry<T>&>(G.source().piece(i)).evaluateMesh(msh);
                gsWriteParaview(msh, fileName + "_mesh", false);
                // Snippet from gsParaviewCollection
                // collection.addPart(fileName+ ".vtp");
                GISMO_ASSERT(counter!=-1, "Error: collection has been already saved." );
                file << "<DataSet part=\""<< counter++ <<"\" file=\""<<fileName<<"_mesh.vtp"<<"\"/>\n";
                // End snippet from gsParaviewCollection
            }
        }

        // Snippet from gsParaviewCollection
        // collection.save();
        GISMO_ASSERT(counter!=-1, "Error: gsParaviewCollection::save() already called." );
        file <<"</Collection>\n";
        file <<"</VTKFile>\n";

        std::string mfn = fn + ".pvd";
        gsInfo << mfn << "\n";
        std::ofstream f( mfn.c_str() );
        GISMO_ASSERT(f.is_open(), "Error creating "<< mfn );
        f << file.rdbuf();
        f.close();
        file.str("");
        counter = -1;
        // End snippet from gsParaviewCollection
    }


/*
template<class T>
template<class E, bool gmap>
void gsExprEvaluator<T>::writeParaview_impl(const expr::_expr<E> & expr, const gsMatrix<T> & uv,
                                            geometryMap G,
                                            std::string const & fn)
    {
        //if gmap is false, embed topology ?
        m_exprdata->parse(expr);

        //if false, embed topology ?
        const index_t n = m_exprdata->multiBasis().nBases();

        // Snippet from gsParaviewCollection
        // gsParaviewCollection collection(fn);
        std::stringstream file;
        int counter = 0;
        file <<"<?xml version=\"1.0\"?>\n";
        file <<"<VTKFile type=\"Collection\" version=\"0.1\">";
        file <<"<Collection>\n";
        // End snippet from gsParaviewCollection

        //const index_t n = G.source().nPieces();
        //gsParaviewCollection collection(fn);

        std::string fileName;

        gsMatrix<T> pts, vals, ab;

        const bool mesh = m_options.askSwitch("plot.elements");

        for ( index_t i=0; i != n; ++i )
        {
            fileName = fn + util::to_string(i);
            unsigned nPts = m_options.askInt("plot.npts", 1000);
            //ab = m_exprdata->multiBasis().piece(i).support();
            
            eval(expr, uv, i);
            nPts = pt.numPoints();
            vals = allValues(m_elWise.size()/nPts, nPts);

            if (gmap) // Forward the points ?
            {
                eval(G, uv, i);
                pts = allValues(m_elWise.size()/nPts, nPts);
            }

            gsWriteParaviewTPgrid( gmap ? pts : pt.toMatrix(), // parameters
                                  vals,
                                  pt.numPointsCwise(), fileName );

            // Snippet from gsParaviewCollection
            // collection.addPart(fileName+ ".vts");
            GISMO_ASSERT(counter!=-1, "Error: collection has been already saved." );
            file << "<DataSet part=\""<< counter++ <<"\" file=\""<<fileName<<".vts"<<"\"/>\n";
            // End snippet from gsParaviewCollection

            if ( mesh )
            {
                gsMesh<T> msh(m_exprdata->multiBasis().basis(i), 2);
                static_cast<const gsGeometry<T>&>(G.source().piece(i)).evaluateMesh(msh);
                gsWriteParaview(msh, fileName + "_mesh", false);
                // Snippet from gsParaviewCollection
                // collection.addPart(fileName+ ".vtp");
                GISMO_ASSERT(counter!=-1, "Error: collection has been already saved." );
                file << "<DataSet part=\""<< counter++ <<"\" file=\""<<fileName<<"_mesh.vtp"<<"\"/>\n";
                // End snippet from gsParaviewCollection
            }
        }

        // Snippet from gsParaviewCollection
        // collection.save();
        GISMO_ASSERT(counter!=-1, "Error: gsParaviewCollection::save() already called." );
        file <<"</Collection>\n";
        file <<"</VTKFile>\n";

        std::string mfn = fn + ".pvd";
        gsInfo << mfn << "\n";
        std::ofstream f( mfn.c_str() );
        GISMO_ASSERT(f.is_open(), "Error creating "<< mfn );
        f << file.rdbuf();
        f.close();
        file.str("");
        counter = -1;
        // End snippet from gsParaviewCollection
    }
*/


} //namespace gismo<|MERGE_RESOLUTION|>--- conflicted
+++ resolved
@@ -898,7 +898,6 @@
     return gsAsConstMatrix<T>(m_elWise, r, c);
 }
 
-<<<<<<< HEAD
 // This is a copy of the above (commented out ) function, which has parts
 // of gsParaviewCollection pasted in it. In this way the inclusion of
 // gsParaviewCollection.h is prevented. This is a temporary modification.
@@ -938,8 +937,6 @@
     gsAsMatrix<T>(m_elWise, r, c) = tmp; //expr.eval(0);
     return gsAsConstMatrix<T>(m_elWise, r, c);
 }
-=======
->>>>>>> 80eda40f
 
 template<class T>
 template<class E, bool gmap>
