/** @file gsExpressions.h

    @brief Defines different expressions

    This file is part of the G+Smo library.

    This Source Code Form is subject to the terms of the Mozilla Public
    License, v. 2.0. If a copy of the MPL was not distributed with this
    file, You can obtain one at http://mozilla.org/MPL/2.0/.

    Author(s): A. Mantzaflaris
*/

#pragma once

#include <gsCore/gsFuncData.h>
#include <gsAssembler/gsDirichletValues.h>
#include <gsMSplines/gsMappedBasis.h>


namespace gismo
{

// Adaptor to compute Hessian
template <typename Derived>
void secDerToHessian(const gsEigen::DenseBase<Derived> &  secDers,
                     const index_t dim,
                     gsMatrix<typename Derived::Scalar> & hessian)
{
    const index_t sz = dim*(dim+1)/2;
    const gsAsConstMatrix<typename Derived::Scalar>
        ders(secDers.derived().data(), sz, secDers.size() / sz );
    hessian.resize(dim*dim, ders.cols() );

    switch ( dim )
    {
    case 1:
        hessian = secDers.transpose(); //==ders
        break;
    case 2:
        hessian.row(0)=ders.row(0);//0,0
        hessian.row(1)=//1,0
            hessian.row(2)=ders.row(2);//0,1
        hessian.row(3)=ders.row(1);//1,1
        break;
    case 3:
        hessian.row(0)=ders.row(0);//0,0
        hessian.row(3)=//0,1
            hessian.row(1)=ders.row(3);//1,0
        hessian.row(6)=//0,2
            hessian.row(2)=ders.row(4);//2,0
        hessian.row(4)=ders.row(1);//1,1
        hessian.row(7)=//1,2
            hessian.row(5)=ders.row(5);//2,1
        hessian.row(8)=ders.row(2);//2,2
        break;
    default:
        break;
    }
}

/// Struct containing information for matrix assembly
template<class T> struct gsFeSpaceData
{
    gsFeSpaceData(const gsFunctionSet<T> & _fs, index_t _dim, index_t _id):
    fs(&_fs), dim(give(_dim)), id(give(_id)) { }

    const gsFunctionSet<T> * fs;
    index_t dim, id;
    gsDofMapper mapper;
    gsMatrix<T> fixedDofs;
    index_t cont; //int. coupling

    bool valid() const
    {
        GISMO_ASSERT(nullptr!=fs, "Invalid pointer.");
        return static_cast<size_t>(fs->size()*dim)==mapper.mapSize();
    }

    void init()
    {
        GISMO_ASSERT(nullptr!=fs, "Invalid pointer.");
        if (const gsMultiBasis<T> * mb =
            dynamic_cast<const gsMultiBasis<T>*>(fs) )
            mapper = gsDofMapper(*mb, dim );
        else if (const gsBasis<T> * b =
                 dynamic_cast<const gsBasis<T>*>(fs) )
            mapper = gsDofMapper(*b, dim );
        mapper.finalize();
        fixedDofs.clear();
        cont = -1;
    }
};

// Forward declaration in gismo namespace
template<class T> class gsExprHelper;

/** @namespace gismo::expr

    @brief
    This namespace contains expressions used for FE computations

    \ingroup Assembler
*/
namespace expr
{

template <class E> struct is_arithmetic{enum{value=0};};
template <> struct is_arithmetic<real_t>{enum{value=1};};
template <typename E, bool = is_arithmetic<E>::value >
class _expr {using E::GISMO_ERROR_expr;};

template<class T> class gsFeSpace;
template<class T> class gsFeVariable;
template<class T> class gsFeSolution;
template<class E> class symm_expr;
template<class E> class symmetrize_expr;
template<class E> class normalized_expr;
template<class E> class trace_expr;
template<class E> class integral_expr;
template<class E> class adjugate_expr;
template<class E> class norm_expr;
template<class E> class sqNorm_expr;
template<class E> class det_expr;
template<class E> class value_expr;
template<class E> class asdiag_expr;
template<class E> class max_expr;
template<class E> class rowsum_expr;
template<class E> class colsum_expr;
template<class E> class col_expr;
template<class T> class meas_expr;
template<class E> class inv_expr;
template<class E, bool cw = false> class tr_expr;
template<class E> class cb_expr;
template<class E> class abs_expr;
template<class E> class pow_expr;
template<class E> class sign_expr;
template<class E> class ppart_expr;
template<class E> class exp_expr;
template<class E> class ppartval_expr;
template<class T> class cdiam_expr;
template<class E> class temp_expr;
template<class E1, class E2, bool = E1::ColBlocks && !E1::ScalarValued && !E2::ScalarValued> class mult_expr
{using E1::GISMO_ERROR_mult_expr_has_invalid_template_arguments;};

// Call as pow(a,b)
template<class E> pow_expr<E>
pow(_expr<E> const& u, real_t q) { return pow_expr<E>(u,q); }

/*
  Traits class for expressions
*/
template <typename E> struct expr_traits
{
public:
//    typedef typename E::Scalar Scalar;
    typedef real_t Scalar;//todo
    typedef const E Nested_t;
};

#  define Temporary_t typename util::conditional<ScalarValued,Scalar,   \
        typename gsMatrix<Scalar>::Base >::type
#if __cplusplus >= 201402L || _MSVC_LANG >= 201402L // c++14
#  define MatExprType  auto
#  define AutoReturn_t auto
//note: in c++11 auto-return requires -> decltype(.)
#else // 199711L, 201103L
#  define MatExprType typename gsMatrix<real_t>::constRef
#  define AutoReturn_t typename util::conditional<ScalarValued,real_t,MatExprType>::type
#endif

/**
   \brief Base class for all expressions
*/
template <typename E>
class _expr<E, false>
{
protected://private:
    _expr(){}
    _expr(const _expr&) { }
public:
    // Defined in derived classes: enum { Space, ScalarValued, ColBlocks }
    // - ScalarValued: 0 is a scalar (must have Space=0),1 one denotes gsMatrix
    // - ColBlocks: the expression stacks matrices per basis function
    // - Space: 0: not a trial nor a test object (eg. normal vector, force function)
    //          1: a test object  (essentially a right-hand side vector expression)
    //          2: a trial object
    //          3: a trial+trial object (essentially a matrix expression)

    typedef typename expr_traits<E>::Nested_t Nested_t;
    typedef typename expr_traits<E>::Scalar   Scalar;

    /// Prints the expression as a string to \a os
    void print(std::ostream &os) const
    {
        //gsInfo<<"\n Space="<<E::Space<<", ScV="<<E::ScalarValued<<", ColBlocks="<<E::ColBlocks<<"\n";
        static_cast<E const&>(*this).print(os);
        os<<"\n";
        /*
          std::string tmp(__PRETTY_FUNCTION__);
          tmp.erase(0,74);
          tmp.erase(tmp.size()-42,42);
          size_t pos = 0;
          while((pos=tmp.find(", false",0))!=std::string::npos) tmp.erase(pos,7);
          while((pos=tmp.find(", true",0))!=std::string::npos) tmp.erase(pos,6);
          while((pos=tmp.find("gismo::expr::",0))!=std::string::npos) tmp.erase(pos,13);
          while((pos=tmp.find("_expr",0))!=std::string::npos) tmp.erase(pos,5);
          while((pos=tmp.find("<double>",0))!=std::string::npos) tmp.erase(pos,8);
          // while((pos=tmp.find("<long double>",0))!=std::string::npos) tmp.erase(pos,13);
          // while((pos=tmp.find("<float>",0))!=std::string::npos) tmp.erase(pos,7);
          tmp.erase(std::remove_if(tmp.begin(),tmp.end(),::isspace),tmp.end());
          os<<tmp<<"\n";
        */
    }

    std::ostream & printDetail(std::ostream &os) const
    {
        os << (isVectorTr() ? "VectorTr " :
               (isVector() ? "Vector " :
                (isMatrix() ? "Matrix " :
                 "Scalar ") ) )
           <<"expression of size "<< rows() // bug: this might be invalid if unparsed
           << " x "<<cols()<<"\n";
        print(os);
        return os;
    }

    /// Evaluates the expression at evaluation point indexed by \a k
    MatExprType eval(const index_t k) const
    { return static_cast<E const&>(*this).eval(k); }

    /// Returns the transpose of the expression
    tr_expr<E> tr() const
    { return tr_expr<E,false>(static_cast<E const&>(*this)); }

    /// Returns the coordinate-wise transpose of the expression
    tr_expr<E,true> cwisetr() const
    { return tr_expr<E,true>(static_cast<E const&>(*this)); }

    /// Returns the puts the expression to colBlocks
    cb_expr<E> cb() const
    { return cb_expr<E>(static_cast<E const&>(*this)); }

    /// Returns the sign of the expression
    sign_expr<E> sgn(Scalar tolerance=0) const
    { return sign_expr<E>(static_cast<E const&>(*this), tolerance); }

    /// Returns exp(expression)
    exp_expr<E> exp() const
    { return exp_expr<E>(static_cast<E const&>(*this)); }

    /// Returns the expression's positive part
    ppart_expr<E> ppart() const
    { return ppart_expr<E>(static_cast<E const&>(*this)); }
    ppartval_expr<E> ppartval() const
    { return ppartval_expr<E>(static_cast<E const&>(*this)); }

    /// Returns the expression's negative part
    mult_expr<real_t, ppart_expr<mult_expr<double,E,false>> , false> 
    npart() const { return -1* ( -(*this) ).ppart() ; }

    /// Returns an evaluation of the (sub-)expression in temporary memory
    temp_expr<E> temp() const
    { return temp_expr<E>(static_cast<E const&>(*this)); }

    /// Returns the inverse of the expression (for matrix-valued expressions)
    inv_expr<E> const inv() const
    { return inv_expr<E>(static_cast<E const&>(*this)); }

    /// Returns the trace of the expression (for matrix-valued expressions)
    trace_expr<E> trace() const
    { return trace_expr<E>(static_cast<E const&>(*this)); }

    /// Returns the adjugate of the expression (for matrix-valued expressions)
    adjugate_expr<E> adj() const
    { return adjugate_expr<E>(static_cast<E const&>(*this)); }

    /// Returns the Euclidean norm of the expression
    norm_expr<E> norm() const
    { return norm_expr<E>(static_cast<E const&>(*this)); }

    /// Returns the vector normalized to unit length
    normalized_expr<E> normalized() const
    { return normalized_expr<E>(static_cast<E const&>(*this)); }

    /// Returns the determinant of the expression
    det_expr<E> det() const
    { return det_expr<E>(static_cast<E const&>(*this)); }

    /// Returns the squared Euclidean norm of the expression
    sqNorm_expr<E> sqNorm() const
    { return sqNorm_expr<E>(static_cast<E const&>(*this)); }

    /// Returns the square root of the expression (component-wise)
    mult_expr<E,E,0> (sqr)() const { return (*this)*(*this); }

    symm_expr<E> symm() const
    { return symm_expr<E>(static_cast<E const&>(*this)); }

    symmetrize_expr<E> symmetrize() const
    { return symmetrize_expr<E>(static_cast<E const&>(*this)); }

    /// For matrix-valued expressions which are actually 1x1 matrix,
    /// returns a scalar valued expression
    value_expr<E> val() const
    { return value_expr<E>(static_cast<E const&>(*this)); }

    /// Returns a diagonal matrix expression of the vector expression
    asdiag_expr<E> asDiag() const
    { return asdiag_expr<E>(static_cast<E const&>(*this)); }

    /// Returns the rowSum of a matrix
    max_expr<E> max() const
    { return max_expr<E>(static_cast<E const&>(*this)); }

    /// Returns the rowSum of a matrix
    rowsum_expr<E> rowSum() const
    { return rowsum_expr<E>(static_cast<E const&>(*this)); }

    /// Returns the colSum of a matrix
    colsum_expr<E> colSum() const
    { return colsum_expr<E>(static_cast<E const&>(*this)); }

    col_expr<E> operator[](const index_t i) const
    { return col_expr<E>(static_cast<E const&>(*this),i); }

    /// Returns the row-size of the expression
    index_t rows() const
    { return static_cast<E const&>(*this).rows(); }

    /// Returns the column-size of the expression
    index_t cols() const
    { return static_cast<E const&>(*this).cols(); }

    index_t cardinality() const
    { return static_cast<E const&>(*this).cardinality_impl(); }

    static index_t cardinality_impl() { return 1; }

    ///\brief Returns true iff the expression is scalar-valued.
    /// \note This is a runtime check, for compile-time check use E::ScalarValued
    bool isScalar() const { return rows()*cols()<=1; } //!rowSpan && !colSpan

    static bool isVector  () { return 1==E::Space; }
    static bool isVectorTr() { return 2==E::Space; }
    static bool isMatrix  () { return 3==E::Space; }

    ///\brief Parse the expression and discover the list of evaluation
    ///sources, also sets the required evaluation flags
    void parse(gsExprHelper<Scalar> & evList) const
    { static_cast<E const&>(*this).parse(evList); }

    template<class op> void apply(op & _op) const
    { static_cast<E const&>(*this).apply(_op); }

    /// Returns the space that is found on the left-most of the
    /// expression
    const gsFeSpace<Scalar> & rowVar() const
    {
        // assert ValueType!=0
        return static_cast<E const&>(*this).rowVar();
    }

    /// Returns the space that is found on the right-most of
    /// the expression
    const gsFeSpace<Scalar> & colVar() const
    {
        // assert ValueType==2
        return static_cast<E const&>(*this).colVar();
    }

    // Overload conversions, eg. converts _expr<mult_expr> to
    // mult_expr.
    operator E&()             { return static_cast<      E&>(*this); }
    operator E const&() const { return static_cast<const E&>(*this); }

    E const & derived() const { return static_cast<const E&>(*this); }
};

/// Stream operator for expressions
template <typename E>
std::ostream &operator<<(std::ostream &os, const _expr<E> & b)
{b.print(os); return os; }

}
}

#include <gsAssembler/expr/precomputed_expr.h>

namespace gismo
{
namespace expr
{

/*
  Null expression is a compatibility expression invalid at runtime
*/
template<class T>
class gsNullExpr : public _expr<gsNullExpr<T> >
{
public:

    operator const gsFeSpace<T> & () const
    {
        static gsFeSpace<T> vv(-1);
        return vv;
    }

    typedef T Scalar;
    gsMatrix<T> eval(const index_t) const { GISMO_ERROR("gsNullExpr"); }
    inline index_t rows() const { GISMO_ERROR("gsNullExpr"); }
    inline index_t cols() const { GISMO_ERROR("gsNullExpr"); }
    void parse(gsExprHelper<T> &) const { }

    const gsFeSpace<T> & rowVar() const { GISMO_ERROR("gsNullExpr"); }
    const gsFeSpace<T> & colVar() const { GISMO_ERROR("gsNullExpr"); }

    void print(std::ostream &os) const { os << "NullExpr"; }

    static const gsNullExpr & get()
    {
        static gsNullExpr o;
        return o;
    }
//private:
    gsNullExpr() {}
};


template<class E>
class symbol_expr : public _expr<E>
{
public:
    typedef typename expr_traits<E>::Scalar Scalar;

    friend class gismo::gsExprHelper<Scalar>;
protected:
    const gsFunctionSet<Scalar> * m_fs; ///< Evaluation source for this FE variable
    const gsFuncData<Scalar>    * m_fd; ///< Temporary variable storing flags and evaluation data
    index_t m_d;                   ///< Dimension of this (scalar or vector) variable
    bool m_isAcross; ///< true when this expression is evaluated across an interface

public:

    /// Returns whether this expression is evaluated across an interface
    bool isAcross() const { return m_isAcross; }

    E right() const
    {
        E ac(this->derived());
        ac.m_fs = m_fs;//needed?
        ac.m_isAcross = true;
        return ac;
    }

    E left() const
    {
        E ac(this->derived());
        ac.m_fs = m_fs;
        ac.m_isAcross = false;
        return ac;
    }

    /// Returns the function source
    const gsFunctionSet<Scalar> & source() const {return *m_fs;}

    /// Returns the function data
    const gsFuncData<Scalar> & data() const
    {
        GISMO_ASSERT(NULL!=m_fd, "FuncData member not registered "<<this<<"/"<< m_fs);
        return *m_fd;
    }

    // used by FeSpace, FeVariable, ..
    void parse(gsExprHelper<Scalar> & evList) const
    {
        evList.add(*this);
        this->m_fd->flags |= NEED_VALUE | NEED_ACTIVE;
    }

    index_t cardinality_impl() const
    {
        GISMO_ASSERT(this->data().actives.rows()!=0,"Cardinality depends on the NEED_ACTIVE flag");
        return m_d * this->data().actives.rows();
    }

    //public for now due to Bc
    void setSource(const gsFunctionSet<Scalar> & fs) { m_fs = &fs;}

private:
    void setData(const gsFuncData<Scalar> & val) { m_fd = &val;}
    void setDim(index_t _d) { m_d = _d; }
    void clear() { m_fs = NULL; }

protected:
    explicit symbol_expr(index_t _d)
    : m_fs(NULL), m_fd(NULL), m_d(_d), m_isAcross(false) { }

public:
    bool isValid() const { return NULL!=m_fd && NULL!=m_fs; }

    // component
    // expr comp(const index_t i) const { return comp_expr<Scalar>(*this,i); }
    // eval(k).col(i)

    // The evaluation return rows for (basis) functions and columns
    // for (coordinate) components
    MatExprType eval(const index_t k) const
    { return m_fd->values[0].col(k).blockDiag(m_d); } //!!
    //{ return m_fd->values[0].col(k); }

    const gsFeSpace<Scalar> & rowVar() const {return gsNullExpr<Scalar>::get();}
    const gsFeSpace<Scalar> & colVar() const {return gsNullExpr<Scalar>::get();}

    index_t rows() const
    {
        GISMO_ASSERT(NULL!=m_fs, "FeVariable: Function source not registered");
        return m_fs->targetDim();
    }

    index_t cols() const { return m_d; }

    void print(std::ostream &os) const { os << "u"; }

public:

    /// Returns the vector dimension of the FE variable
    index_t dim() const { return m_d;}

    /// Returns the target dimension of the FE variable
    /// before vector-replication
    index_t targetDim() const { return m_fs->targetDim(); }

    /// Returns the parameter domain dimension the FE variable
    index_t parDim() const { return m_fs->domainDim(); }

    index_t cSize()  const
    {
        GISMO_ASSERT(0!=m_fd->values[0].size(),"Probable error.");
        return m_fd->values[0].rows();
    } // coordinate size
};

/*
  Column expression
*/
template<class E>
class col_expr : public _expr<col_expr<E> >
{
    typename E::Nested_t _c;
    const index_t _i;
public:
    typedef typename E::Scalar Scalar;
    typedef const col_expr<E> Nested_t;

    enum { Space = E::Space, ScalarValued = 0, ColBlocks = 0 };

    col_expr(const E & c, const index_t i) : _c(c), _i(i) { }

public:

    //ConstColXpr
    inline MatExprType eval(const index_t k) const { return _c.eval(k).col(_i); }

    index_t rows() const { return _c.rows(); }
    index_t cols() const { return 1; }
    void parse(gsExprHelper<Scalar> & evList) const { _c.parse(evList); }

    const gsFeSpace<Scalar> & rowVar() const { return _c.rowVar(); }
    const gsFeSpace<Scalar> & colVar() const { return _c.colVar(); }

    void print(std::ostream &os) const { os<<_c<<"["<<_i<<"]"; }
};

/*
  Expression for a constant value
*/
template<class T>
class _expr<T, true> : public _expr<_expr<T> >
{
    const T _c;
public:
    typedef T Scalar;
    typedef const _expr<T> Nested_t;

    explicit _expr(Scalar c) : _c(give(c)) { }

public:
    enum {Space = 0, ScalarValued = 1, ColBlocks= 0};

    inline Scalar eval(const index_t ) const { return _c; }

    inline _expr val() const { return *this; }
    index_t rows() const { return 0; }
    index_t cols() const { return 0; }
    void parse(gsExprHelper<Scalar> &) const { }

    const gsFeSpace<T> & rowVar() const { return gsNullExpr<T>::get(); }
    const gsFeSpace<T> & colVar() const { return gsNullExpr<T>::get(); }

    void print(std::ostream &os) const { os<<_c; }
};

/*
  Geometry map expression
*/
template<class T>
class gsGeometryMap : public _expr<gsGeometryMap<T> >
{
    const gsFunctionSet<T> * m_fs; ///< Evaluation source for this geometry map
    const gsMapData<T>     * m_fd; ///< Temporary variable storing flags and evaluation data
    //index_t d, n;

    bool m_isAcross; ///< true when the patch evaluated is across an interface

public:
    enum {Space = 0, ScalarValued= 0, ColBlocks= 0};

    bool isAcross() const { return m_isAcross; }

    gsGeometryMap right() const
    {
        gsGeometryMap ac;
        ac.m_fs = m_fs;
        ac.m_isAcross = true;
        return ac;
    }

    gsGeometryMap left() const
    {
        gsGeometryMap ac;
        ac.m_fs = m_fs;
        ac.m_isAcross = false;
        return ac;
    }

    /// Returns the function source
    const gsFunctionSet<T> & source() const {return *m_fs;}

    /// Returns the function data
    const gsMapData<T> & data() const
    {
        GISMO_ASSERT(NULL!=m_fd, "gsGeometryMap: invalid data "<< m_fs <<","<<m_fd);
        return *m_fd;
    }

    index_t targetDim() const { return m_fs->targetDim();}
    index_t domainDim() const { return m_fs->domainDim();}
 
    /// Copy the coefficients of another gsGeometryMap to this one, if they are compatible.
    void copyCoefs( const gsGeometryMap<T> & other) const
    {
        GISMO_ASSERT( dynamic_cast<const gsMultiPatch<T>*>( this->m_fs ), "error");
        const gsMultiPatch<T> & thisMP  = static_cast<const gsMultiPatch<T>&>(*this->m_fs );
        GISMO_ASSERT( dynamic_cast<const gsMultiPatch<T>*>( other.m_fs ), "error");
        const gsMultiPatch<T> & otherMP = static_cast<const gsMultiPatch<T>&>(*other.m_fs );
        GISMO_ASSERT( (thisMP.domainDim()==otherMP.domainDim())&&
                      (thisMP.geoDim()==otherMP.geoDim())&&
                      (thisMP.coefsSize() == otherMP.coefsSize())&&
                      (thisMP.nPatches()==otherMP.nPatches()), 
                "The geometryMaps are not compatible!");

        // For every patch of the MultiPatch
        for ( index_t p=0; p < thisMP.nPatches(); p++ )
        {
            // Copy coeffs of the other MultiPatch
            thisMP.patch(p).coefs() = otherMP.patch(p).coefs();
        }

    }   //end copyCoffs

    void deformBy( const gsFeSolution<T> & displacement) const
    {
        const index_t dim = m_fs->domainDim();

        const gsMultiBasis<T> & mb = static_cast<const gsMultiBasis<T>&>(displacement.space().source());
        const gsMultiPatch<T> & mp = static_cast<const gsMultiPatch<T>&>(*this->m_fs );
        GISMO_ASSERT( dynamic_cast<const gsMultiBasis<T>*>(&displacement.space().source()), "error");
        GISMO_ASSERT( dynamic_cast<const gsMultiPatch<T>*>( this->m_fs), "error");

        // For every patch of the MultiPatch
        for ( size_t p=0; p < mp.nPatches(); p++ )
        {
            // Get the patch's coefficients
            gsMatrix<T> &result = mp.patch(p).coefs();

            // Number of basis functions of patch with index p
            const index_t sz  = mb[p].size();

            // For all components
            for (index_t c = 0; c!=dim; c++)
            {
                // loop over all basis functions (even the eliminated ones)
                for (index_t i = 0; i < sz; ++i)
                {
                    const int ii = displacement.mapper().index(i, p, c);
                    if ( displacement.mapper().is_free_index(ii) ) // DoF value is in the defVector
                    {
                        result(i,c) += displacement.coefs().at(ii);
                    }
                    else
                    {
                        result(i,c) += displacement.fixedPart().at( displacement.mapper().global_to_bindex(ii));
                    }
                }
            }
        }
    } // end deformBy

public:
    typedef T Scalar;

    friend class gismo::gsExprHelper<Scalar>;

    void print(std::ostream &os) const { os << "G"; }

    auto eval(const index_t k) const -> decltype(m_fd->values[0].col(k))
    { return m_fd->values[0].col(k); }

protected:

    gsGeometryMap() : m_fs(NULL), m_fd(NULL), m_isAcross(false) { }

    void setSource(const gsFunctionSet<Scalar> & fs) { m_fs = &fs;}
    void setData(const gsMapData<Scalar> & val) { m_fd = &val;}

public:

    index_t rows() const { return m_fs->targetDim(); }
    index_t cols() const { return 1; }

    const gsFeSpace<T> & rowVar() const { return gsNullExpr<T>::get(); }
    const gsFeSpace<T> & colVar() const { return gsNullExpr<T>::get(); }

    void parse(gsExprHelper<Scalar> & evList) const
    {
        evList.add(*this);
        m_fd->flags |= NEED_VALUE;
    }
};

// Traits for gsGeometryMap
template <typename T>  struct expr_traits<gsGeometryMap<T> >
{
    typedef T Scalar;
    typedef const gsGeometryMap<T> Nested_t; // nesting without ref!
};

/*
  Expression for the measure of a geometry map
*/
template<class T>
class meas_expr : public _expr<meas_expr<T> >
{
    typename gsGeometryMap<T>::Nested_t _G;

public:
    enum {Space = 0, ScalarValued = 1, ColBlocks = 0};

    typedef T Scalar;

    meas_expr(const gsGeometryMap<T> & G) : _G(G) { }

    T eval(const index_t k) const
    {
        return _G.data().measures.at(k);
    }

    index_t rows() const { return 0; }
    index_t cols() const { return 0; }
    void parse(gsExprHelper<Scalar> & evList) const
    {
        evList.add(_G);
        _G.data().flags |= NEED_MEASURE;
    }

    const gsFeSpace<T> & rowVar() const { return gsNullExpr<T>::get(); }
    const gsFeSpace<T> & colVar() const { return gsNullExpr<T>::get(); }

    void print(std::ostream &os) const { os << "meas("; _G.print(os); os <<")"; }
};


/*
  An element object collecting relevant expressions
*/
template<class T>
class gsFeElement
{
    friend class cdiam_expr<T>;

    const gsDomainIterator<T> * m_di; ///< Pointer to the domain iterator

    const gsVector<T> * m_weights;
    //const gsMatrix<T> * m_points;

    gsFeElement(const gsFeElement &);
public:
    typedef T Scalar;

    gsFeElement() : m_di(NULL), m_weights(nullptr) { }

    void set(const gsDomainIterator<T> & di, const gsVector<T> & weights)
    { m_di = &di, m_weights = &weights; }

    bool isValid() const { return nullptr!=m_weights; }

    const gsVector<T> & weights() const {return *m_weights;}

    template<class E>
    integral_expr<E> integral(const _expr<E>& ff) const
    { return integral_expr<E>(*this,ff); }

    typedef integral_expr<T> AreaRetType;
    AreaRetType area() const
    { return integral(_expr<T,true>(1)); }

    typedef integral_expr<meas_expr<T> > PHAreaRetType;
    /// The diameter of the element on the physical space
    PHAreaRetType area(const gsGeometryMap<Scalar> & _G) const
    { return integral(meas_expr<T>(_G)); }

    typedef pow_expr<integral_expr<T> > DiamRetType;
    /// The diameter of the element (on parameter space)
    DiamRetType diam() const //-> int(1)^(1/d)
    { return pow(integral(_expr<T,true>(1)),(T)(1)/(T)(2)); }

    typedef pow_expr<integral_expr<meas_expr<T> > > PHDiamRetType;
    /// The diameter of the element on the physical space
    PHDiamRetType diam(const gsGeometryMap<Scalar> & _G) const
    { return pow(integral(meas_expr<T>(_G)),(T)(1)/(T)(2)); }

    //const gsMatrix<T> points() const {return pts;}

    //index_t dim() { return di->
    
    void print(std::ostream &os) const { os << "e"; }

    void parse(gsExprHelper<T> & evList) const
    {
        GISMO_ERROR("EL");
        evList.add(*this);
        this->data().flags |= NEED_VALUE;
    }
};

/**
   An expression of the element diameter
*/
template<class E>
class integral_expr : public _expr<integral_expr<E> >
{
public:
    //typedef typename E::Scalar Scalar;
    typedef real_t Scalar;
    mutable Scalar m_val;
private:
    const gsFeElement<Scalar> & _e; ///<Reference to the element
    typename _expr<E>::Nested_t _ff;
public:
    enum {Space= 0, ScalarValued= 1, ColBlocks = 0};

    integral_expr(const gsFeElement<Scalar> & el, const _expr<E> & u)
    : m_val(-1), _e(el), _ff(u) { }

    const Scalar & eval(const index_t k) const
    {
        GISMO_ENSURE(_e.isValid(), "Element is valid within integrals only.");
        // if (0==k)
        {
            const Scalar * w = _e.weights().data();
            m_val = (*w) * _ff.val().eval(0);
            for (index_t j = 1; j != _e.weights().rows(); ++j)
                m_val += (*(++w)) * _ff.val().eval(j);
        }
        return m_val;
    }

    inline const integral_expr<E> & val() const { return *this; }
    inline index_t rows() const { return 0; }
    inline index_t cols() const { return 0; }
    void parse(gsExprHelper<Scalar> & evList) const
    {
        _ff.parse(evList);
    }

    const gsFeSpace<Scalar> & rowVar() const { return gsNullExpr<Scalar>::get(); }
    const gsFeSpace<Scalar> & colVar() const { return gsNullExpr<Scalar>::get(); }

    void print(std::ostream &os) const
    {
        os << "integral(";
        _ff.print(os);
        os <<")";
    }
};

/*
  template<class T>
  class parNv_expr : public _expr<parNv_expr<T> >
  {
  const gsFeElement<T> & _e;
  public:
  typedef T Scalar;

  enum {ScalarValued = 1};

  explicit parNv_expr(const gsFeElement<T> & el) : _e(el) { }

  T eval(const index_t k) const { return _e.m_di->getCellSize(); }

  inline cdiam_expr<T> val() const { return *this; }
  inline index_t rows() const { return 0; }
  inline index_t cols() const { return 0; }
  void parse(gsExprHelper<Scalar> &) const { }
  const gsFeVariable<T> & rowVar() const { gsNullExpr<Scalar>::get(); }
  const gsFeVariable<T> & colVar() const { gsNullExpr<Scalar>::get(); }

  void print(std::ostream &os) const
  { os << "diam(e)"; }
  };
*/

template <typename T>
struct expr_traits<gsFeVariable<T> >
{
    typedef T Scalar;
    typedef const gsFeVariable<T> Nested_t;
};

/**
   Expression for finite element variables or PDE coefficient functionals.
   This can be e.g. a diffusion coefficient, or an isogeometric function.
*/
template<class T>
class gsFeVariable  : public symbol_expr< gsFeVariable<T> >
{
    friend class gismo::gsExprHelper<T>;
    typedef symbol_expr< gsFeVariable<T> > Base;
protected:
    explicit gsFeVariable(index_t _d = 1) : Base(_d) { }
public:
    enum {Space = 0, ScalarValued = 0, ColBlocks = 0};
};

template<class T>
class gsComposition : public symbol_expr< gsComposition<T> >
{ //comp(f,G)
    friend class gismo::gsExprHelper<T>;
    typedef symbol_expr< gsComposition<T> > Base;
    typename gsGeometryMap<T>::Nested_t _G;
protected:
    explicit gsComposition(const gsGeometryMap<T> & G, index_t _d = 1)
    : Base(_d), _G(G) { }
public:
    enum {Space = 0, ScalarValued= 0, ColBlocks= 0};

    typename gsMatrix<T>::constColumn
    eval(const index_t k) const { return this->m_fd->values[0].col(k); }

    const gsGeometryMap<T> & inner() const { return _G;};

    void parse(gsExprHelper<T> & evList) const
    {
        //evList.add(_G); //done in gsExprHelper
        evList.add(*this);
        this->data().flags |= NEED_VALUE|NEED_ACTIVE;
        //_G.data().flags  |= NEED_VALUE; //done in gsExprHelper
    }
};


/**
   Expression for finite element variable in an isogeometric function
   space

   This corresponds to an FE variable that
   belongs to an isogeometric function space
*/
template<class T>
class gsFeSpace :public symbol_expr< gsFeSpace<T> >
{
    friend class gsNullExpr<T>;

protected:
    typedef symbol_expr< gsFeSpace<T> > Base;

    // contains id, mapper, fixedDofs, etc
    gsFeSpaceData<T> * m_sd;

public:
    enum{Space = 1, ScalarValued=0, ColBlocks=0};// test space

    typedef const gsFeSpace Nested_t; //no ref

    typedef T Scalar;

    const gsFeSpace<T> & rowVar() const {return *this;}

    gsDofMapper & mapper()
    {
        GISMO_ASSERT(NULL!=m_sd, "Space/mapper not properly initialized.");
        return m_sd->mapper;
    }

    const gsDofMapper & mapper() const
    {return const_cast<gsFeSpace*>(this)->mapper();}

    inline const gsMatrix<T> & fixedPart() const {return m_sd->fixedDofs;}
    gsMatrix<T> & fixedPart() {return m_sd->fixedDofs;}

    index_t   id() const { return (m_sd ? m_sd->id : -101); }
    void setSpaceData(gsFeSpaceData<T>& sd) {m_sd = &sd;}

    index_t   interfaceCont() const {return m_sd->cont;}
    index_t & setInterfaceCont(const index_t _r) const
    {
        GISMO_ASSERT(_r>-2 && _r<1, "Invalid or not implemented (r="<<_r<<").");
        return m_sd->cont = _r;
    }

    gsFeSolution<T> function(const gsMatrix<T>& solVector) const
    { return gsFeSolution<T>(*this); }

    void getCoeffs(const gsMatrix<T>& solVector, gsMatrix<T> & result,
                   const index_t p = 0) const
    {
        const index_t dim = this->dim();

        const gsMultiBasis<T> & mb = static_cast<const gsMultiBasis<T>&>(this->source());
        GISMO_ASSERT( dynamic_cast<const gsMultiBasis<T>*>(&this->source()), "error");

        // Reconstruct solution coefficients on patch p
        const index_t sz  = mb[p].size();
        result.resize(sz, dim!=1 ? dim : solVector.cols()); // (!)

        for (index_t c = 0; c!=dim; c++) // for all components
        {
            // loop over all basis functions (even the eliminated ones)
            for (index_t i = 0; i < sz; ++i)
            {
                const int ii = m_sd->mapper.index(i, p, c);
                if ( m_sd->mapper.is_free_index(ii) ) // DoF value is in the solVector
                  for(index_t s = 0; s != solVector.cols(); ++s )
                    result(i,c+s) = solVector(ii,s); //assume dim==1 xor solVector.cols()==1
                else // eliminated DoF: fill with Dirichlet data
                    result(i,c) =  m_sd->fixedDofs.at( m_sd->mapper.global_to_bindex(ii) );
            }
        }
    }

    // space restrictTo(boundaries);
    // space restrictTo(bcRefList domain);

    void setupMapper(gsDofMapper dofsMapper) const
    {
        GISMO_ASSERT( dofsMapper.isFinalized(), "The provided dof-mapper is not finalized.");
        GISMO_ASSERT( dofsMapper.mapSize()==static_cast<size_t>(this->source().size()*dofsMapper.numComponents()), "The dof-mapper is not consistent: mapSize()="<<dofsMapper.mapSize()<<"!="<<static_cast<size_t>(this->source().size())<<"=this->source().size()");
        m_sd->mapper = give(dofsMapper);
    }

    void setup(const index_t _icont = -1) const
    {
        this->setInterfaceCont(_icont);
        m_sd->mapper = gsDofMapper();

        if (const gsMultiBasis<T> * mb =
            dynamic_cast<const gsMultiBasis<T>*>(&this->source()) )
        {
            m_sd->mapper = gsDofMapper(*mb, this->dim() );
            //m_mapper.init(*mb, this->dim()); //bug
            if ( 0==this->interfaceCont() ) // Conforming boundaries ?
            {
                for ( gsBoxTopology::const_iiterator it = mb->topology().iBegin();
                      it != mb->topology().iEnd(); ++it )
                {
                    mb->matchInterface(*it, m_sd->mapper);
                }
            }
        }

        if (const gsMappedBasis<2,T> * mb =
            dynamic_cast<const gsMappedBasis<2,T>*>(&this->source()) )
        {
            m_sd->mapper.setIdentity(mb->nPatches(), mb->size() , this->dim());
        }

        m_sd->mapper.finalize();
    }

    void setup(const gsBoundaryConditions<T> & bc, const index_t dir_values,
               const index_t _icont = -1) const
    {
        this->setInterfaceCont(_icont);
        m_sd->mapper = gsDofMapper();
        const index_t dim = this->dim();
        const gsMultiBasis<T> *mb = dynamic_cast<const gsMultiBasis<T> *>(&this->source());
        if (mb != nullptr)
        {
            m_sd->mapper = gsDofMapper(*mb, this->dim());
            //m_mapper.init(*mb, this->dim()); //bug
            if (0 == this->interfaceCont()) // Conforming boundaries ?
            {
                for (gsBoxTopology::const_iiterator it = mb->topology().iBegin();
                     it != mb->topology().iEnd(); ++it) {
                    if ( it->type() != interaction::contact ) // If the interface type is 'contact' ignore it.
                        mb->matchInterface(*it, m_sd->mapper);
                }
            }

            // Strong Dirichlet conditions
            gsMatrix<index_t> bnd;
            for (typename gsBoundaryConditions<T>::const_iterator
                     it = bc.begin("Dirichlet"); it != bc.end("Dirichlet"); ++it)
            {
                const index_t cc = it->unkComponent();
                GISMO_ASSERT(static_cast<size_t>(it->ps.patch) < this->mapper().numPatches(),
                             "Problem: a boundary condition is set on a patch id which does not exist.");

                bnd = mb->basis(it->ps.patch).boundary(it->ps.side());
                m_sd->mapper.markBoundary(it->ps.patch, bnd, cc);
            }
            // Clamped boundary condition (per DoF)
            gsMatrix<index_t> bnd1;
            for (typename gsBoundaryConditions<T>::const_iterator
                     it = bc.begin("Clamped"); it != bc.end("Clamped"); ++it)
            {
                const index_t cc = it->unkComponent();

                GISMO_ASSERT(static_cast<size_t>(it->ps.patch) < this->mapper().numPatches(),
                             "Problem: a boundary condition is set on a patch id which does not exist.");

                bnd = mb->basis(it->ps.patch).boundaryOffset(it->ps.side(), 0);
                bnd1 = mb->basis(it->ps.patch).boundaryOffset(it->ps.side(), 1);
                // Cast to tensor b-spline basis
                if (!it->ps.parameter())
                        bnd.swap(bnd1);
                for (index_t c = 0; c!=dim; c++) // for all components
                {
                    if (c==cc || cc==-1 )
                        for (index_t k = 0; k < bnd.size(); ++k)
                            m_sd->mapper.matchDof(it->ps.patch, (bnd)(k, 0),
                                                  it->ps.patch, (bnd1)(k, 0), c);
                }

            }

            // Collapsed
            for (typename gsBoundaryConditions<T>::const_iterator
                     it = bc.begin("Collapsed"); it != bc.end("Collapsed"); ++it)
            {
                const index_t cc = it->unkComponent();

                GISMO_ASSERT(static_cast<size_t>(it->ps.patch) < this->mapper().numPatches(),
                             "Problem: a boundary condition is set on a patch id which does not exist.");

                bnd = mb->basis(it->ps.patch).boundary(it->ps.side());

                // match all DoFs to the first one of the side
                for (index_t c = 0; c!=dim; c++) // for all components
                {
                    if (c==cc || cc==-1)
                        for (index_t k = 0; k < bnd.size() - 1; ++k)
                            m_sd->mapper.matchDof(it->ps.patch, (bnd)(0, 0),
                                                  it->ps.patch, (bnd)(k + 1, 0), c);
                }
            }

            // Coupled
            for (typename gsBoundaryConditions<T>::const_cpliterator
                     it = bc.coupledBegin(); it != bc.coupledEnd(); ++it)
            {
                const index_t cc = it->component;

                GISMO_ASSERT(static_cast<size_t>(it->ifc.first().patch) < this->mapper().numPatches(),
                             "Problem: a boundary condition is set on a patch id which does not exist.");
                GISMO_ASSERT(static_cast<size_t>(it->ifc.second().patch) < this->mapper().numPatches(),
                             "Problem: a boundary condition is set on a patch id which does not exist.");


                bnd = mb->basis(it->ifc.first().patch).boundary(it->ifc.first().side());
                bnd1 = mb->basis(it->ifc.second().patch).boundary(it->ifc.second().side());

                // match all DoFs to the first one of the side
                for (index_t c = 0; c!=dim; c++) // for all components
                {
                    if (c==cc || cc==-1)
                    {
                        for (index_t k = 0; k < bnd.size() - 1; ++k)
                            m_sd->mapper.matchDof(it->ifc.first() .patch, (bnd)(0, 0),
                                                  it->ifc.first() .patch, (bnd)(k + 1, 0), c);
                        for (index_t k = 0; k < bnd1.size(); ++k)
                            m_sd->mapper.matchDof(it->ifc.first() .patch, (bnd)(0, 0),
                                                  it->ifc.second().patch, (bnd1)(k, 0), c);
                    }
                }
            }

            // corners
            for (typename gsBoundaryConditions<T>::const_citerator
                     it = bc.cornerBegin(); it != bc.cornerEnd(); ++it)
            {
                for (index_t r = 0; r!=this->dim(); ++r)
                {
                    if (it->component!=-1 && r!=it->component) continue;

                    //assumes (unk == -1 || it->unknown == unk)
                    GISMO_ASSERT(static_cast<size_t>(it->patch) < mb->nBases(),
                                 "Problem: a corner boundary condition is set on a patch id which does not exist.");
                    m_sd->mapper.eliminateDof(mb->basis(it->patch).functionAtCorner(it->corner),
                                              it->patch, it->component);
                }
            }

        } else if (const gsBasis<T> *b =
                   dynamic_cast<const gsBasis<T> *>(&this->source()))
        {
            m_sd->mapper = gsDofMapper(*b, this->dim() );
            gsMatrix<index_t> bnd;
            for (typename gsBoundaryConditions<T>::const_iterator
                     it = bc.begin("Dirichlet"); it != bc.end("Dirichlet"); ++it) {
                GISMO_ASSERT(it->ps.patch == 0,
                             "Problem: a boundary condition is set on a patch id which does not exist.");

                bnd = b->boundary(it->ps.side());
                m_sd->mapper.markBoundary(0, bnd, it->unkComponent());
            }

            for (typename gsBoundaryConditions<T>::const_iterator
                     it = bc.begin("Clamped"); it != bc.end("Clamped"); ++it) {
                GISMO_ASSERT(it->ps.patch == 0,
                             "Problem: a boundary condition is set on a patch id which does not exist.");

                bnd = b->boundary(it->ps.side());
                //const index_t cc = it->unkComponent();
                // m_sd->mapper.markBoundary(0, bnd, 0);
            }

            m_sd->mapper = gsDofMapper(*b);
            for (typename gsBoundaryConditions<T>::const_iterator
                     it = bc.begin("Collapsed"); it != bc.end("Collapsed"); ++it) {
                GISMO_ASSERT(it->ps.patch == 0,
                             "Problem: a boundary condition is set on a patch id which does not exist.");

                bnd = b->boundary(it->ps.side());
                //const index_t cc = it->unkComponent();
                // m_sd->mapper.markBoundary(0, bnd, 0);
            }
        } else if (const gsMappedBasis<2, T> *mapb =
                   dynamic_cast<const gsMappedBasis<2, T> *>(&this->source()))
        {
            m_sd->mapper.setIdentity(mapb->nPatches(), mapb->size(), this->dim());

            if (0 == this->interfaceCont()) // C^0 matching interface
            {
                gsMatrix<index_t> int1, int2;
                for (gsBoxTopology::const_iiterator it = mapb->getTopol().iBegin();
                     it != mapb->getTopol().iEnd(); ++it) {
                    int1 = mapb->basis(it->first().patch).boundaryOffset(it->first().side(), 0);
                    int2 = mapb->basis(it->second().patch).boundaryOffset(it->second().side(), 0);

                    m_sd->mapper.matchDofs(it->first().patch, int1, it->second().patch, int2);
                }
            }
            if (1 == this->interfaceCont()) // C^1 matching interface
            {
                GISMO_ERROR("Boundary offset function is not implemented for gsMappedBasis in general.");
            }

            gsMatrix<index_t> bnd;
            for (typename gsBoundaryConditions<T>::const_iterator
                     it = bc.begin("Dirichlet"); it != bc.end("Dirichlet"); ++it) {
                const index_t cc = it->unkComponent();
                GISMO_ASSERT(static_cast<size_t>(it->ps.patch) < this->mapper().numPatches(),
                             "Problem: a boundary condition is set on a patch id which does not exist.");

                bnd = mapb->basis(it->ps.patch).boundary(it->ps.side());
                m_sd->mapper.markBoundary(it->ps.patch, bnd, cc);
            }

            // Clamped boundary condition (per DoF)
            gsMatrix<index_t> bnd1;
            for (typename gsBoundaryConditions<T>::const_iterator
                     it = bc.begin("Clamped"); it != bc.end("Clamped"); ++it) {
                const index_t cc = it->unkComponent();

                GISMO_ASSERT(static_cast<size_t>(it->ps.patch) < this->mapper().numPatches(),
                             "Problem: a boundary condition is set on a patch id which does not exist.");

                bnd = mapb->basis(it->ps.patch).boundaryOffset(it->ps.side(), 0);
                bnd1 = mapb->basis(it->ps.patch).boundaryOffset(it->ps.side(), 1);

                // Cast to tensor b-spline basis
                if (mapb != NULL) // clamp adjacent dofs
                {
                    if (!it->ps.parameter())
                        bnd.swap(bnd1);
                    for (index_t c = 0; c!=dim; c++) // for all components
                    {
                        if (c==cc || cc==-1 )
                            for (index_t k = 0; k < bnd.size() - 1; ++k)
                                m_sd->mapper.matchDof(  it->ps.patch, (bnd)(k, 0),
                                                        it->ps.patch, (bnd1)(k, 0), c);
                    }
                } else
                    gsWarn << "Unable to apply clamped condition.\n";
            }

            // COLLAPSED
            for (typename gsBoundaryConditions<T>::const_iterator
                     it = bc.begin("Collapsed"); it != bc.end("Collapsed"); ++it) {
                const index_t cc = it->unkComponent();

                GISMO_ASSERT(static_cast<size_t>(it->ps.patch) < this->mapper().numPatches(),
                             "Problem: a boundary condition is set on a patch id which does not exist.");

                bnd = mapb->basis(it->ps.patch).boundary(it->ps.side());

                // Cast to tensor b-spline basis
                if (mapb != NULL) // clamp adjacent dofs
                {
                    // match all DoFs to the first one of the side
                    for (index_t c = 0; c!=dim; c++) // for all components
                    {
                        if (c==cc || cc==-1)
                            for (index_t k = 0; k < bnd.size() - 1; ++k)
                                m_sd->mapper.matchDof(it->ps.patch, (bnd)(0, 0),
                                                      it->ps.patch, (bnd)(k + 1, 0), c);
                    }
                }
            }

            // corners
            for (typename gsBoundaryConditions<T>::const_citerator
                     it = bc.cornerBegin(); it != bc.cornerEnd(); ++it)
            {
                //assumes (unk == -1 || it->unknown == unk)
                GISMO_ASSERT(it->patch < mapb->nPieces(),
                             "Problem: a corner boundary condition is set on a patch id which does not exist.");
                m_sd->mapper.eliminateDof(mapb->basis(it->patch).functionAtCorner(it->corner), it->patch, it->component);
            }
        } else
        {
            GISMO_ASSERT(0 == bc.size(), "Problem: BCs are ignored.");
            m_sd->mapper.setIdentity(this->source().nPieces(), this->source().size());
        }

        m_sd->mapper.finalize();

        // Compute Dirichlet node values
        gsDirichletValues(bc, dir_values, *this);
    }

    void print(std::ostream &os) const { os << "u"; }

protected:
    friend class gismo::gsExprHelper<Scalar>;
    friend class symbol_expr<gsFeSpace>;
    explicit gsFeSpace(index_t _d = 1) : Base(_d), m_sd(nullptr) { }
};

template<class T> inline bool
operator== (const gsFeSpace<T> & a, const gsFeSpace<T> & b)
{ return a.id()== b.id() && a.isAcross()==b.isAcross(); }

/*
  Expression representing a function given by a vector of
  coefficients in a gsFeSpace.

  Typically it used for accessing the solution of a boundary-value
  problem.
*/
template<class T>
class gsFeSolution : public _expr<gsFeSolution<T> >
{
protected:
    const gsFeSpace<T> _u;
    gsMatrix<T> * _Sv; ///< Pointer to a coefficient vector
    bool m_isAcross; ///< true when this expression is evaluated across an interface

public:
    typedef T Scalar;
    enum {Space = 0, ScalarValued= 0, ColBlocks= 0};

    bool isAcross() const { return m_isAcross; }

    gsFeSolution right() const
    {
        gsFeSolution ac(*this);
        ac.m_isAcross = true;
        return ac;
    }

    gsFeSolution left() const { return gsFeSolution(*this); }

    explicit gsFeSolution(const gsFeSpace<T> & u) : _u(u), _Sv(NULL) { }

    gsFeSolution(const gsFeSpace<T> & u, gsMatrix<T> & Sv) : _u(u), _Sv(&Sv) { }

    const gsFeSpace<T> & space() const {return _u;};

    mutable gsMatrix<T> res;
    const gsMatrix<T> & eval(index_t k) const
    {
        bool singleActives = (1 == _u.data().actives.cols()); 

        res.setZero(_u.dim(), 1);
        const gsDofMapper & map = _u.mapper();
        GISMO_ASSERT(_Sv->size()==map.freeSize(), "The solution vector has wrong dimensions: "<<_Sv->size()<<" != "<<map.freeSize());

        for (index_t c = 0; c!=_u.dim(); c++) // for all components
        {
            for (index_t i = 0; i!=_u.data().actives.rows(); ++i)
            {
                const index_t ii = map.index(_u.data().actives(i, singleActives ? 0 : k), _u.data().patchId, c);
                if ( map.is_free_index(ii) ) // DoF value is in the solVector
                    res.at(c) += _Sv->at(ii) * _u.data().values[0](i,k);
                else
                    res.at(c) += _u.data().values[0](i,k) *
                        _u.fixedPart().at( map.global_to_bindex(ii) );
            }
        }
        return res;
    }

    //template<class U>
    //linearComb(U & ie){ sum up ie[_u] times the _Sv  }
    // ie.eval(k), _u.data().actives(), fixedPart() - see lapl_expr

    const gsFeSpace<Scalar> & rowVar() const {return gsNullExpr<Scalar>::get();}
    const gsFeSpace<Scalar> & colVar() const {return gsNullExpr<Scalar>::get();}
    index_t rows() const {return _u.dim(); }

    static index_t cols() {return 1; }

    void parse(gsExprHelper<Scalar> & evList) const
    {
        evList.add(_u);
        _u.data().flags |= NEED_VALUE | NEED_ACTIVE;
    }

    void print(std::ostream &os) const { os << "s"; }

public:
    index_t dim() const { return _u.dim();}

    index_t parDim() const
    { return _u.source().domainDim(); }

    //gsDofMapper & mapper() {return _u.mapper();}
    const gsDofMapper & mapper() const {return _u.mapper();}

    inline const gsMatrix<T> & fixedPart() const {return _u.fixedPart();}
    gsMatrix<T> & fixedPart() {return _u.fixedPart();}

    //gsFuncData<T> & data() {return _u.data();}
    const gsFuncData<T> & data() const {return _u.data();}

    void setSolutionVector(gsMatrix<T>& solVector)
    { _Sv = & solVector; }

    /// @brief Sets all coefficients of the solution vector that belong to 
    ///    patch \a p , and refer to the specified \a component equal to \a value. 
    /// @param component The index of the component to be set.
    /// @param value The value that the coefficients will be set to.
    /// @param patch The index of the patch whose coefficients will be set. By default all patches are affected,
    void setComponent(index_t component, real_t value, index_t patch=-1)
    {
        gsMatrix<T> & solVector = *_Sv;
        const gsDofMapper & mapper = _u.mapper();

        index_t patchStart, patchEnd; 
        if (patch==-1){
            patchStart = 0; 
            patchEnd   = _u.mapper().numPatches();
        }
        else{
            patchStart = patch;
            patchEnd   = patch + 1;
        }

        for (index_t p=patchStart; p!=patchEnd; ++p)
        {
            for (size_t i = 0; i != mapper.patchSize(p, component); ++i)
            {
                const index_t ii = mapper.index(i, p, component);
                if ( mapper.is_free_index(ii) ) // DoF value is in the solVector
                    solVector.at(ii) = value;
            }
        }
    }

    const gsMatrix<T> & coefs() const { return *_Sv; }
    //gsMatrix<T> & coefs() { return *_Sv; } // wd4702 ?
    
    //const gsMatrix<T> & coefs(component, patch) const { return *_Sv; }

    /// val: perturbation value, j: global index, p: patch
    void perturbLocal(T val, index_t j, index_t p = 0)
    {
        // GISMO_ASSERT(1==_u.data().actives.cols(), "Single actives expected");
        //if (_u.mapper().is_free_index(j) )
        //{
            GISMO_ASSERT(j<_Sv->size(), "Solution vector is not initialized/allocated, sz="<<_Sv->size() );
            _Sv->at(j) += val;
            //}
        //else
        //    _u.fixedPart().at( _u.mapper().global_to_bindex(j) ) += val;
    }

    /// Extract the coefficients of piece \a p
    void extract(gsMatrix<T> & result, const index_t p = 0) const
    { _u.getCoeffs(*_Sv, result, p); }

    /// Extracts ALL the coefficients in a solution vector; including
    /// coupled and boundary DoFs
    void extractFull(gsMatrix<T> & result) const
    {
        index_t offset;
        const index_t dim = _u.dim();
        const size_t totalSz = _u.mapper().mapSize();
        result.resize(totalSz, 1);
        for (size_t p=0; p!=_u.mapper().numPatches(); ++p)
        {
            offset = _u.mapper().offset(p);
            // Reconstruct solution coefficients on patch p

            for (index_t c = 0; c!=dim; c++) // for all components
            {
                const index_t sz  = _u.mapper().patchSize(p,c);

                // loop over all basis functions (even the eliminated ones)
                for (index_t i = 0; i < sz; ++i)
                {
                    //gsDebugVar(i);
                    const int ii = _u.mapper().index(i, p, c);
                    //gsDebugVar(ii);
                    if ( _u.mapper().is_free_index(ii) ) // DoF value is in the solVector
                    {
                        result(i+offset,0) = _Sv->at(ii);
                    }
                    else // eliminated DoF: fill with Dirichlet data
                        result(i+offset,0) =  _u.fixedPart().at( _u.mapper().global_to_bindex(ii) );
                }
                offset += sz;
            }
        }
    }

    /// Extract this variable as a multipatch object
    void extract(gsMultiPatch<T> & result) const
    {
        result.clear();

        if( const gsMultiBasis<T>* basis = dynamic_cast<const gsMultiBasis<T>* >(&_u.source()) )
            for (size_t i = 0; i != basis->nBases(); ++i)
            {
                memory::unique_ptr<gsGeometry<T> > p(this->extractPiece(i));
                result.addPatch(*p);
            }
    }

    /// Extract this variable as a gsMappedSpline object
    void extract(gsMappedSpline<2,T> & result) const
    {
        if( const gsMappedBasis<2,T>* basis = dynamic_cast<const gsMappedBasis<2,T>* >(&_u.source()) )
        {
            gsMatrix<T> coefs;
            this->extractFull(coefs);
            coefs.resize(coefs.rows()/_u.dim(),_u.dim());
            result.init(*basis,coefs);
        }
    }

    /// Extract the piece \a p as a gsGeometry pointer
    memory::unique_ptr<gsGeometry<T> > extractPiece(const index_t p) const
    {
        if ( const gsBasis<T> * b = dynamic_cast<const gsBasis<T>*>(&_u.source().piece(p)) )
        {
            gsMatrix<T> cf;
            extract(cf, p);
            return b->makeGeometry(give(cf));
        }
        GISMO_ERROR("gsFeSolution: Extraction error");
    }

    // insert g-coefficients to the solution vector
    void insert(const gsGeometry<T> & g, const index_t p = 0) const
    {
<<<<<<< HEAD
        insert(g.coefs(), p);
    }

    // insert g-coefficients to the solution vector
    void insert(const gsMatrix<T> & cf, const index_t p = 0) const
    {
        const index_t dim = _u.dim();
=======
        const gsMatrix<T> & cf = g.coefs();
>>>>>>> a98751c9
        gsMatrix<T> & sol = *_Sv;
        //gsMatrix<T> & fixedPart = _u.fixedPart();
        const gsDofMapper & mapper = _u.mapper();
        for (index_t c = 0; c!=_u.dim(); c++) // for all components
        {
            for (index_t i = 0; i != cf.rows(); ++i)
            {
                const index_t ii = mapper.index(i, p, c);
                if ( mapper.is_free_index(ii) ) // DoF value is in the solVector
                    sol.at(ii) = cf(i, c);
                /*
                  else
                  {
                  fixedPart.row(m_sd->mapper.global_to_bindex(ii)) = cf.row(i);
                  }
                */
            }
        }
    }
};

/*
  Expression for the transpose of an expression
*/
template<class E, bool cw>
class tr_expr : public _expr<tr_expr<E,cw> >
{
    typename E::Nested_t _u;

public:

    typedef typename E::Scalar Scalar;

    tr_expr(_expr<E> const& u)
    : _u(u) { }

public:
    enum {ColBlocks = E::ColBlocks, ScalarValued=E::ScalarValued};
    enum {Space = cw?E::Space:(E::Space==1?2:(E::Space==2?1:E::Space))};

    mutable Temporary_t res;
    const Temporary_t & eval(const index_t k) const
    {
        if (E::ColBlocks)
            res = _u.eval(k).blockTranspose( _u.cardinality() );
        else
            res = _u.eval(k).transpose();
        return res;
    }

    index_t rows() const { return _u.cols(); }

    index_t cols() const { return _u.rows(); }

    void parse(gsExprHelper<Scalar> & evList) const
    { _u.parse(evList); }

    const gsFeSpace<Scalar> & rowVar() const { return cw?_u.rowVar():_u.colVar(); }
    const gsFeSpace<Scalar> & colVar() const { return cw?_u.colVar():_u.rowVar(); }

    index_t cardinality_impl() const { return _u.cardinality_impl(); }

    void print(std::ostream &os) const { os<<"("; _u.print(os); os <<")\u1D40"; }
private:
/*
  template<class U> EIGEN_STRONG_INLINE MatExprType
  eval_impl(const U k, typename util::enable_if<1==ColBlocks,U>::type* = nullptr)
  { return _u.eval(k).blockTranspose(_u.cols()/_u.rows()); }

  template<class U> EIGEN_STRONG_INLINE MatExprType
  eval_impl(const U k, typename util::enable_if<0==ColBlocks,U>::type* = nullptr)
  { return _u.eval(k).transpose(); }
*/
};

/*
  Expression to make an expression colblocks
*/
template<class E>
class cb_expr : public _expr<cb_expr<E> >
{
    typename E::Nested_t _u;

public:

    typedef typename E::Scalar Scalar;

    cb_expr(_expr<E> const& u)
    : _u(u) { }

public:
    enum {ColBlocks = 1, ScalarValued=E::ScalarValued};
    enum {Space = E::Space};

    mutable gsMatrix<Scalar> ev, res;

    const gsMatrix<Scalar> & eval(const index_t k) const
    {
        //return _u.eval(k).transpose();
        // /*
        ev = _u.eval(k);
        if (E::ColBlocks)
        {
            return ev;
        }
        else
        {
            res = _u.eval(k);

            GISMO_ASSERT(res.rows() % _u.rows() == 0 && res.cols() % _u.cols() == 0,"Result is not a multiple of the space dimensions?");

            index_t cardinality;
            if ( (cardinality = res.rows() / _u.rows()) >= 1 && res.cols() / _u.cols() == 1 ) // stored in rows
            {
                res.resize(_u.rows(), cardinality * _u.cols());
                for (index_t r = 0; r!=cardinality; r++)
                    res.block(0 , r * _u.cols(), _u.rows(), _u.cols()) = ev.block( r * _u.rows(), 0, _u.rows(), _u.cols() );
            }
            else if ( (cardinality = res.rows() / _u.rows()) == 1 && res.cols() / _u.cols() >= 1 ) // stored in cols ----->>>> This is already colBlocks???
            {
                res.resize(_u.rows(), cardinality * _u.cols());
                for (index_t r = 0; r!=cardinality; r++)
                    res.block(0 , r * _u.cols(), _u.rows(), _u.cols()) = ev.block( 0, r * _u.cols(), _u.rows(), _u.cols() );
            }
        }
        return res;
    }

    index_t rows() const { return _u.rows(); }

    index_t cols() const { return _u.cols(); }

    void parse(gsExprHelper<Scalar> & evList) const
    { _u.parse(evList); }

    const gsFeSpace<Scalar> & rowVar() const { return _u.rowVar(); }
    const gsFeSpace<Scalar> & colVar() const { return _u.colVar(); }

    index_t cardinality_impl() const
    {
        res = _u.eval(0);
        index_t cardinality;
        if ( res.rows() / _u.rows() >= 1 && res.cols() / _u.cols() == 1 ) // stored in rows
            cardinality = res.rows() / _u.rows();
        else if ( res.rows() / _u.rows() == 1 && res.cols() / _u.cols() >= 1 )
            cardinality = res.cols() / _u.cols();
        else
            GISMO_ERROR("Cardinality for cb_expr cannot be determined.");

        return cardinality;
    }

    void print(std::ostream &os) const { os<<"{"; _u.print(os); os <<"}"; }
};


/*
  Expression for an evaluation of the (sub-)expression in temporary memory
*/
template<class E>
class temp_expr : public _expr<temp_expr<E> >
{
    typename E::Nested_t _u;
    typedef typename E::Scalar Scalar;
    mutable gsMatrix<Scalar> tmp;

public:
    temp_expr(_expr<E> const& u)
    : _u(u) { }

public:
    enum {Space = E::Space, ScalarValued = E::ScalarValued,
        ColBlocks = E::ColBlocks};

    // template<bool S  = ColBlocks>
    // typename util::enable_if<S,MatExprType>::type
    const gsMatrix<Scalar> & eval(const index_t k) const
    {
        tmp = _u.eval(k);
        return tmp;
    }

    index_t rows() const { return _u.rows(); }
    index_t cols() const { return _u.cols(); }
    void parse(gsExprHelper<Scalar> & evList) const { _u.parse(evList); }
    const gsFeSpace<Scalar> & rowVar() const { return _u.rowVar(); }
    const gsFeSpace<Scalar> & colVar() const { return _u.colVar(); }

    void print(std::ostream &os) const { _u.print(os); }
};

/*
  Expression for the trace of a (matrix) expression
*/
template<class E>
class trace_expr  : public _expr<trace_expr<E> >
{
public:
    typedef typename E::Scalar Scalar;
    enum {ScalarValued = 0, Space = E::Space, ColBlocks= 0};

private:
    typename E::Nested_t _u;
    mutable gsMatrix<Scalar> res;

public:
    trace_expr(_expr<E> const& u) : _u(u)
    {
        // gcc 4.8.4: invalid read due to _u.rows() using gsFuncData
        //GISMO_ASSERT(0== _u.cols()%_u.rows(), "Expecting square-block expression, got " << _u.rows() <<" x "<< _u.cols() );
    }

    // choose if ColBlocks
    const gsMatrix<Scalar> & eval(const index_t k) const
    {
        auto tmp = _u.eval(k);
        const index_t cb = _u.rows();
        const index_t r  = _u.cardinality();
        if (Space==1)
            res.resize(r, 1);
        else
            res.resize(1, r);

        for (index_t i = 0; i!=r; ++i)
            res.at(i) = tmp.middleCols(i*cb,cb).trace();
        return res;
    }

    // choose if !ColBlocks
    //todo: Scalar eval(const index_t k) const

    index_t rows() const { return _u.cols() / _u.rows(); } //_u.cardinality()?
    index_t cols() const { return 1; }

    index_t cardinality_impl() const { return _u.cardinality(); }

    void parse(gsExprHelper<Scalar> & evList) const
    { _u.parse(evList); }

    const gsFeSpace<Scalar> & rowVar() const { return _u.rowVar(); }
    const gsFeSpace<Scalar> & colVar() const { return _u.colVar(); }

    void print(std::ostream &os) const { os << "trace("; _u.print(os); os<<")"; }
};

/*
  Expression for the adjugate of a (matrix) expression
*/
template<class E>
class adjugate_expr  : public _expr<adjugate_expr<E> >
{
public:
    typedef typename E::Scalar Scalar;
    enum {ScalarValued = 0, ColBlocks = E::ColBlocks};
    enum {Space = E::Space};
private:
    typename E::Nested_t _u;
    mutable gsMatrix<Scalar> res;

public:
    adjugate_expr(_expr<E> const& u) : _u(u)
    {
        // gcc 4.8.4: invalid read due to _u.rows() using gsFuncData
        //GISMO_ASSERT(0== _u.cols()%_u.rows(), "Expecting square-block expression, got " << _u.rows() <<" x "<< _u.cols() );
    }

    // choose if ColBlocks
    const gsMatrix<Scalar> & eval(const index_t k) const
    {
        auto tmp = _u.eval(k);
        const index_t cb = _u.rows();
        const index_t r  = _u.cols() / cb;
        res.resize(_u.rows(),_u.cols());
        for (index_t i = 0; i!=r; ++i){
            res.middleCols(i*cb,cb) = tmp.middleCols(i*cb,cb).adjugate();
        }
        return res;
    }

    // choose if !ColBlocks
    //todo: Scalar eval(const index_t k) const

    index_t rows() const { return _u.rows(); }
    index_t cols() const { return _u.cols(); }

    void parse(gsExprHelper<Scalar> & evList) const
    { _u.parse(evList); }

    const gsFeSpace<Scalar> & rowVar() const { return _u.rowVar(); }
    const gsFeSpace<Scalar> & colVar() const { return _u.colVar(); }

    void print(std::ostream &os) const { os << "adj("; _u.print(os); os<<")"; }
};

template<class E>
class reshape_expr  : public _expr<reshape_expr<E> >
{
public:
    typedef typename E::Scalar Scalar;
    enum {ScalarValued = 0, ColBlocks = E::ColBlocks};
    enum {Space = E::Space};
private:
    typename E::Nested_t _u;
    index_t _n, _m;
    mutable gsMatrix<Scalar> tmp;

public:

    //the reshaping is done column-wise
    reshape_expr(_expr<E> const& u, index_t n, index_t m) : _u(u), _n(n), _m(m)
    {
        //GISMO_ASSERT( _u.rows()*_u.cols() == _n*_m, "Wrong dimension"); //
    }

    const gsAsConstMatrix<Scalar> eval(const index_t k) const
    {
        // Note: this assertion would fail in the constructor!
        GISMO_ASSERT( _u.rows()*_u.cols() == _n*_m, "Wrong dimension "
                      << _u.rows() << " x "<<_u.cols() << "!=" << _n << " * "<< _m );
        tmp = _u.eval(k);
        return gsAsConstMatrix<Scalar>(tmp.data(),_n,_m);
    }

    index_t rows() const { return _n; }
    index_t cols() const { return _m; }

    void parse(gsExprHelper<Scalar> & evList) const
    { _u.parse(evList); }

    const gsFeSpace<Scalar> & rowVar() const { return _u.rowVar(); }
    const gsFeSpace<Scalar> & colVar() const { return _u.colVar(); }

    void print(std::ostream &os) const { os << "reshape("; _u.print(os); os<<","<<_n<<","<<_m<<")"; }
};

/// Reshape an expression
template <typename E> EIGEN_STRONG_INLINE
reshape_expr<E> const reshape(E const & u, index_t n, index_t m)
{ return reshape_expr<E>(u, n, m); }

template<class E>
class replicate_expr  : public _expr<replicate_expr<E> >
{
public:
    typedef typename E::Scalar Scalar;
    enum {ScalarValued = 0, Space = E::Space, ColBlocks= E::ColBlocks};
private:
    typename E::Nested_t _u;
    index_t _n, _m;
    mutable gsMatrix<Scalar> tmp;

public:

    //the replicate is done nxm times
    replicate_expr(_expr<E> const& u, index_t n, index_t m) : _u(u), _n(n), _m(m)
    {
    }

    auto eval(const index_t k) const -> decltype(tmp.replicate(_n,_m))
    {
        tmp = _u.eval(k);
        return tmp.replicate(_n,_m);
    }

    index_t rows() const { return _n*_u.rows(); }
    index_t cols() const { return _m*_u.cols(); }

    void parse(gsExprHelper<Scalar> & evList) const
    { _u.parse(evList); }

    const gsFeSpace<Scalar> & rowVar() const { return _u.rowVar(); }
    const gsFeSpace<Scalar> & colVar() const { return _u.colVar(); }
    index_t cardinality_impl() const { return _u.cardinality_impl(); }

    void print(std::ostream &os) const { os << "replicate("; _u.print(os); os<<","<<_n<<","<<_m<<")"; }
};

/// Replicate an expression
template <typename E> EIGEN_STRONG_INLINE
replicate_expr<E> const replicate(E const & u, index_t n, index_t m = 1)
{ return replicate_expr<E>(u, n, m); }

/**
   Transforms a matrix expression into a vector expression by computing the vector
   [ a b c+d]^T
   for each matrix block
   [ a d ]
   [ c b ]
*/
template<class E>
class flat_expr  : public _expr<flat_expr<E> >
{
public:
    typedef typename E::Scalar Scalar;
    enum {ScalarValued = 0, Space = E::Space, ColBlocks= 0}; // to do: ColBlocks
private:
    typename E::Nested_t _u;
    mutable gsMatrix<Scalar> tmp;

public:

    flat_expr(_expr<E> const& u) : _u(u)
    {
        //GISMO_ASSERT( _u.rows()*_u.cols() == _n*_m, "Wrong dimension"); //
    }

    const gsMatrix<Scalar> & eval(const index_t k) const
    {
        tmp = _u.eval(k);
        const index_t numActives = _u.cardinality();

        for (index_t i = 0; i<numActives; ++i)
        {
            tmp(0,2*i+1) += tmp(1,2*i);
            std::swap(tmp(1,2*i), tmp(1,2*i+1));
        }

        tmp.resize(4,numActives);
        tmp.conservativeResize(3,numActives);

        if ( 1==Space )
            tmp.transposeInPlace();
        else if (2!=Space) // if not colSpan and not rowSpan
            tmp.transposeInPlace();

        return tmp;
    }

    index_t rows() const { return 1; }
    index_t cols() const { return 3; }

    void parse(gsExprHelper<Scalar> & evList) const
    { _u.parse(evList); }

    const gsFeSpace<Scalar> & rowVar() const { return _u.rowVar(); }
    const gsFeSpace<Scalar> & colVar() const { return _u.colVar(); }
    index_t cardinality_impl() const { return _u.cardinality_impl(); }

    void print(std::ostream &os) const { os << "flat("; _u.print(os); os<<")"; }
};

/// Make a matrix 2x2 expression "flat"
template <typename E> EIGEN_STRONG_INLINE
flat_expr<E> const flat(E const & u)
{ return flat_expr<E>(u); }


/*
  Expression for the diagonal(s) of a (matrix) expression
*/
  template<class E>
  class diag_expr  : public _expr<diag_expr<E> >
  {
    public:
        typedef typename E::Scalar Scalar;
        enum {Space=0, ColBlocks=E::ColBlocks, ScalarValued = 0};
    private:
        typename E::Nested_t _u;
        mutable gsMatrix<Scalar> res;

    public:
        diag_expr(_expr<E> const& u) : _u(u)
        { 
            GISMO_ASSERT(0== _u.cols()%_u.rows(), "Expecting square-block expression, got "
            << _u.rows() <<" x "<< _u.cols() ); 
        }

        const gsMatrix<Scalar> & eval(const index_t k) const
        {
            // Assume mat ??
            MatExprType tmp = _u.eval(k);
            const index_t cb = _u.rows();
            const index_t r  = _u.cols() / cb;
            res.resize(r, cb);
            for (index_t i = 0; i!=r; ++i)
                res.row(i) = tmp.middleCols(i*cb,cb).diagonal();
            return res;
        }

        index_t rows() const { return _u.cols() / _u.rows(); }
        index_t cols() const { return _u.rows(); }

        void parse(gsExprHelper<Scalar> & evList) const
        { _u.parse(evList); }

        const gsFeSpace<Scalar> & rowVar() const { return _u.rowVar(); }
        const gsFeSpace<Scalar> & colVar() const { return _u.colVar(); }


  void print(std::ostream &os) const { os << "diag("; _u.print(os); os<<")"; }
  };

/// Get diagonal elements of matrix as a vector
template <typename E> EIGEN_STRONG_INLINE
diag_expr<E> const diagonal(E const & u)
{ return diag_expr<E>(u); }

#define GISMO_EXPR_VECTOR_EXPRESSION(name, mname, isSv)                 \
    template<class E> class name##_##expr  : public _expr<name##_##expr<E> > { \
        typename E::Nested_t _u;                                        \
    public:                                                             \
    typedef typename E::Scalar Scalar;                                  \
    enum {Space= E::Space, ScalarValued= isSv, ColBlocks= E::ColBlocks}; \
    name##_##expr(_expr<E> const& u) : _u(u) { }                        \
    mutable Temporary_t tmp;                                            \
    const Temporary_t & eval(const index_t k) const {                   \
        tmp = _u.eval(k).mname(); return tmp; }                         \
    index_t rows() const { return isSv ? 0 : _u.rows(); }               \
    index_t cols() const { return isSv ? 0 : _u.cols(); }               \
    void parse(gsExprHelper<Scalar> & evList) const { _u.parse(evList); } \
    const gsFeSpace<Scalar> & rowVar() const {return gsNullExpr<Scalar>::get();} \
    const gsFeSpace<Scalar> & colVar() const {return gsNullExpr<Scalar>::get();} \
    void print(std::ostream &os) const                                  \
        { os << #name <<"("; _u.print(os); os <<")"; }                  \
    };

/// Eucledian Norm
GISMO_EXPR_VECTOR_EXPRESSION(norm,norm,1);
/// Squared Eucledian Norm
GISMO_EXPR_VECTOR_EXPRESSION(sqNorm,squaredNorm,1);
/// Normalization of a vector to unit measure
GISMO_EXPR_VECTOR_EXPRESSION(normalized,normalized,0);
/// Inverse of a matrix expression
GISMO_EXPR_VECTOR_EXPRESSION(inv,cramerInverse,0);
// GISMO_EXPR_VECTOR_EXPRESSION(cwSqr,array().square,0)
// GISMO_EXPR_VECTOR_EXPRESSION(sum,array().sum,1)
// GISMO_EXPR_VECTOR_EXPRESSION(sqrt,array().sqrt,0)
//GISMO_EXPR_VECTOR_EXPRESSION(abs,array().abs,0)

//Determinant
GISMO_EXPR_VECTOR_EXPRESSION(det,determinant,1);

//GISMO_EXPR_VECTOR_EXPRESSION(replicate,replicate,0);

#undef GISMO_EXPR_VECTOR_EXPRESSION

/**
   Expression for turning a vector into a diagonal matrix
*/
template<class E>
class asdiag_expr : public _expr<asdiag_expr<E> >
{
public:
    typedef typename E::Scalar Scalar;
private:
    typename E::Nested_t _u;
    mutable gsMatrix<Scalar> res;

public:
    enum{Space = E::Space, ScalarValued= 0, ColBlocks= E::ColBlocks};

    asdiag_expr(_expr<E> const& u) : _u(u) { }

public:

    const gsMatrix<Scalar> & eval(const index_t k) const
    {
        auto m = _u.eval(k);
        const index_t r = m.rows();
        const index_t c = m.cols();
        res.resize(r,r*c);
        for (index_t i = 0; i!=c; ++i)
            res.middleCols(i*r,r) = m.col(i).asDiagonal();
        return res;
    }

    const gsFeSpace<Scalar> & rowVar() const { return _u.rowVar(); }
    const gsFeSpace<Scalar> & colVar() const { return _u.colVar(); }

    index_t cardinality_impl() const { return _u.cardinality_impl(); }

    index_t rows() const { return _u.rows(); }
    index_t cols() const { return _u.rows() * _u.cols(); }
    void parse(gsExprHelper<Scalar> & evList) const
    { _u.parse(evList); }

    void print(std::ostream &os) const { os << "diag("; _u.print(os); os <<")";}
};

// Takes the max of a vector
template<class E>
class max_expr  : public _expr<max_expr<E> >
{
public:
    typedef typename E::Scalar Scalar;
    enum {ScalarValued = 0, Space = E::Space, ColBlocks = 1};
private:
    typename E::Nested_t _u;
    mutable gsMatrix<Scalar> tmp;
    mutable gsMatrix<Scalar> res;

public:

    max_expr(_expr<E> const& u) : _u(u)
    {
        //GISMO_ASSERT( _u.rows()*_u.cols() == _n*_m, "Wrong dimension"); //
    }

    const gsMatrix<Scalar> & eval(const index_t k) const {return eval_impl(_u,k); }

    index_t rows() const { return 1; }
    index_t cols() const { return 1; }
    void setFlag() const { _u.setFlag(); }

    void parse(gsExprHelper<Scalar> & evList) const
    { _u.parse(evList); }

    const gsFeSpace<Scalar> & rowVar() const { return _u.rowVar(); }
    const gsFeSpace<Scalar> & colVar() const { return _u.colVar(); }
    index_t cardinality_impl() const { return _u.cardinality_impl(); }

    void print(std::ostream &os) const { os << "max("; _u.print(os); os<<")"; }
private:
    template<class U> inline
    typename util::enable_if< util::is_same<U,gsFeSpace<Scalar> >::value, const gsMatrix<Scalar> & >::type
    eval_impl(const U & u, const index_t k)  const
    {
        tmp = u.eval(k);

        res.resize(1,u.cardinality());
        if (E::ColBlocks)
            for (index_t c=0; c!=_u.cardinality(); c++)
                res(0,c) = tmp.block(0,c*u.cols(),u.rows(),u.cols()).maxCoeff();
        else
            for (index_t c=0; c!=_u.rows(); c++)
                res(0,c) = tmp.block(c*u.rows(),0,u.rows(),u.cols()).maxCoeff();
        return res;
    }


    template<class U> inline
    typename util::enable_if< !util::is_same<U,gsFeSpace<Scalar> >::value, const gsMatrix<Scalar> & >::type
    eval_impl(const U & u, const index_t k)  const
    {
        res = u.eval(k).colwise().maxCoeff();
        return res;
    }
};

template<class E>
class rowsum_expr  : public _expr<rowsum_expr<E> >
{
public:
    typedef typename E::Scalar Scalar;
    enum {ScalarValued = 0, Space = E::Space, ColBlocks = E::ColBlocks};
private:
    typename E::Nested_t _u;
    mutable gsMatrix<Scalar> tmp;

public:

    rowsum_expr(_expr<E> const& u) : _u(u)
    {
        //GISMO_ASSERT( _u.rows()*_u.cols() == _n*_m, "Wrong dimension"); //
    }

    const gsMatrix<Scalar> & eval(const index_t k) const
    {
        tmp = _u.eval(k).rowwise().sum();
        return tmp;
    }

    index_t rows() const { return _u.rows(); }
    index_t cols() const { return 1; }
    void setFlag() const { _u.setFlag(); }

    void parse(gsExprHelper<Scalar> & evList) const
    { _u.parse(evList); }

    const gsFeSpace<Scalar> & rowVar() const { return _u.rowVar(); }
    const gsFeSpace<Scalar> & colVar() const { return _u.colVar(); }
    index_t cardinality_impl() const { return _u.cardinality_impl(); }

    void print(std::ostream &os) const { os << "rowsum("; _u.print(os); os<<")"; }
};

template<class E>
class colsum_expr  : public _expr<colsum_expr<E> >
{
public:
    typedef typename E::Scalar Scalar;
    enum {ScalarValued = 0, Space = E::Space, ColBlocks = E::ColBlocks};
private:
    typename E::Nested_t _u;
    mutable gsMatrix<Scalar> tmp;

public:

    colsum_expr(_expr<E> const& u) : _u(u)
    {
        //GISMO_ASSERT( _u.rows()*_u.cols() == _n*_m, "Wrong dimension"); //
    }

    const gsMatrix<Scalar> & eval(const index_t k) const
    {
        tmp = _u.eval(k).colwise().sum();
        return tmp;
    }

    index_t rows() const { return _u.rows(); }
    index_t cols() const { return 1; }
    void setFlag() const { _u.setFlag(); }

    void parse(gsExprHelper<Scalar> & evList) const
    { _u.parse(evList); }

    const gsFeSpace<Scalar> & rowVar() const { return _u.rowVar(); }
    const gsFeSpace<Scalar> & colVar() const { return _u.colVar(); }
    index_t cardinality_impl() const { return _u.cardinality_impl(); }

    void print(std::ostream &os) const { os << "colsum("; _u.print(os); os<<")"; }
};

/**
   Expression for the identity matrix
*/
class idMat_expr : public _expr<idMat_expr >
{
public:
    typedef real_t Scalar;
    enum {Space = 0, ScalarValued = 0, ColBlocks = 0};
private:
    index_t _dim;

public:
    idMat_expr(const index_t dim) : _dim(dim) { }

public:

    gsMatrix<Scalar>::IdentityReturnType eval(const index_t) const
    {
        return gsMatrix<Scalar>::Identity(_dim,_dim);
    }

    index_t rows() const { return _dim; }
    index_t cols() const { return  _dim; }
    void parse(gsExprHelper<Scalar> & ) const {  }

    const gsFeSpace<Scalar> & rowVar() const {return gsNullExpr<Scalar>::get();}
    const gsFeSpace<Scalar> & colVar() const {return gsNullExpr<Scalar>::get();}

    void print(std::ostream &os) const { os << "id("<<_dim <<")";}
};

/**
   Wrapper expression for constant matrices
*/
class constMat_expr : public _expr<constMat_expr >
{
public:
    typedef real_t Scalar;
    enum {Space = 0, ScalarValued = 0, ColBlocks = 0};
private:
    gsMatrix<Scalar> _mat;

public:
    constMat_expr(const gsMatrix<Scalar> mat) : _mat(mat) { }

public:

    gsMatrix<Scalar> eval(const index_t) const
    {
        return _mat;
    }

    index_t rows() const { return _mat.rows(); }
    index_t cols() const { return  _mat.cols(); }
    void parse(gsExprHelper<Scalar> & ) const {  }

    const gsFeSpace<Scalar> & rowVar() const {return gsNullExpr<Scalar>::get();}
    const gsFeSpace<Scalar> & colVar() const {return gsNullExpr<Scalar>::get();}

    void print(std::ostream &os) const { os << "constMat";}
};

/**
   Expression for the sign of another expression
*/
template<class E>
class sign_expr : public _expr<sign_expr<E> >
{
    typename E::Nested_t _u;
    typename E::Scalar _tol;
public:
    typedef typename E::Scalar Scalar;
    enum {ScalarValued = 1, Space = E::Space, ColBlocks= 0};

    sign_expr(_expr<E> const& u, Scalar tolerance = 0.0) : _u(u),_tol(tolerance){ 
        GISMO_ASSERT( _tol >= 0, "Tolerance for sign_expr should be a positive number.");
    }

    Scalar eval(const index_t k) const
    {
        const Scalar v = _u.val().eval(k);
        return ( v>_tol ? 1 : ( v<-_tol ? -1 : 0 ) );
    }

    static index_t rows() { return 0; }
    static index_t cols() { return 0; }

    void parse(gsExprHelper<Scalar> & el) const
    { _u.parse(el); }

    static bool isScalar() { return true; }

    const gsFeSpace<Scalar> & rowVar() const {return gsNullExpr<Scalar>::get();}
    const gsFeSpace<Scalar> & colVar() const {return gsNullExpr<Scalar>::get();}

    void print(std::ostream &os) const { os<<"sgn("; _u.print(os); os <<")"; }
};

/**
   Expression for the exponentiation of a given expression.
*/
template<class E>
class exp_expr : public _expr<exp_expr<E> >
{
  typename E::Nested_t _u;
 public:
  typedef typename E::Scalar Scalar;
  enum {ScalarValued = 1, Space = E::Space, ColBlocks= 0};

  exp_expr(_expr<E> const& u) : _u(u) { }

  Scalar eval(const index_t k) const
  {
    const Scalar v = _u.val().eval(k);
    return math::exp(v);
  }

  static index_t rows() { return 0; }
  static index_t cols() { return 0; }

  void parse(gsExprHelper<Scalar> & el) const
  { _u.parse(el); }

  static bool isScalar() { return true; }

  const gsFeSpace<Scalar> & rowVar() const {return gsNullExpr<Scalar>::get();}
  const gsFeSpace<Scalar> & colVar() const {return gsNullExpr<Scalar>::get();}

  void print(std::ostream &os) const { os<<"exp("; _u.print(os); os <<")"; }
};

/**
   Expression for the component-wise positive part
*/
template<class E>
class ppart_expr : public _expr<ppart_expr<E> >
{
public:
    typedef typename E::Scalar Scalar;
    enum {ScalarValued = E::ScalarValued, Space = E::Space, ColBlocks= E::ColBlocks};
private:
    typename E::Nested_t _u;
    mutable gsMatrix<Scalar> res;
public:

    ppart_expr(_expr<E> const& u) : _u(u) { }

    const gsMatrix<Scalar> & eval(index_t k) const
    {
        res = _u.eval(k).cwiseMax(0.0); // component-wise maximum with zero
        return res;
    }


    const index_t rows() const { return _u.rows(); }
    const index_t cols() const { return _u.cols(); }

    void parse(gsExprHelper<Scalar> & el) const
    { _u.parse(el); }

    const gsFeSpace<Scalar> & rowVar() const {return _u.rowVar();}
    const gsFeSpace<Scalar> & colVar() const {return _u.colVar();}

    void print(std::ostream &os) const { os<<"posPart("; _u.print(os); os <<")"; }
};

/**
   Expression for the positive part of a given expression
*/
template<class E>
class ppartval_expr : public _expr<ppartval_expr<E> >
{
  typename E::Nested_t _u;
 public:
  typedef typename E::Scalar Scalar;
  enum {ScalarValued = 1, Space = 0, ColBlocks= 0};
  mutable Scalar res;
 public:

  ppartval_expr(_expr<E> const& u) : _u(u) { }

  Scalar & eval(index_t k) const
  {
    res = std::max(0.0,_u.eval(k));
    return res; // component-wise maximum with zero
  }

  const index_t rows() const { return 0; }
  const index_t cols() const { return 0; }

  void parse(gsExprHelper<Scalar> & evList) const
  { _u.parse(evList); }

  const gsFeSpace<Scalar> & rowVar() const {return gsNullExpr<Scalar>::get();}
  const gsFeSpace<Scalar> & colVar() const {return gsNullExpr<Scalar>::get();}

  void print(std::ostream &os) const { os<<"posPart("; _u.print(os); os <<")"; }
};

/**
   Expression pow(a,b) returns the value of 'a' raised to the power of 'b'
*/
template<class E>
class pow_expr : public _expr<pow_expr<E> >
{
    typename E::Nested_t _u;

public:
    typedef typename E::Scalar Scalar;
    enum {ScalarValued = 1, Space = E::Space, ColBlocks= E::ColBlocks};

    Scalar _q;// power

    pow_expr(_expr<E> const& u, Scalar q) : _u(u), _q(q) { }

    Scalar eval(const index_t k) const
    {
        const Scalar v = _u.val().eval(k);
        return math::pow(v,_q);
    }

    static index_t rows() { return 0; }
    static index_t cols() { return 0; }

    void parse(gsExprHelper<Scalar> & el) const
    { _u.parse(el); }

    static bool isScalar() { return true; }

    const gsFeSpace<Scalar> & rowVar() const {return gsNullExpr<Scalar>::get();}
    const gsFeSpace<Scalar> & colVar() const {return gsNullExpr<Scalar>::get();}

    void print(std::ostream &os) const { os<<"pow("; _u.print(os); os <<")"; }
};

/**
   computes outer products of a matrix by a space of dimension > 1
   [Jg Jg Jg] * Jb ..
   (d x d^2)  * (d^2 x N*d)  --> (d x N*d)
*/
template <typename E1, typename E2>
class matrix_by_space_expr  : public _expr<matrix_by_space_expr<E1,E2> >
{
public:
    typedef typename E1::Scalar Scalar;
    enum {ScalarValued = 0, ColBlocks = 1};
    enum {Space = E2::Space};

private:
    typename E1::Nested_t _u;
    typename E2::Nested_t _v;
    mutable gsMatrix<Scalar> res;

public:
    matrix_by_space_expr(E1 const& u, E2 const& v) : _u(u), _v(v) { }


    // choose if ColBlocks
    const gsMatrix<Scalar> & eval(const index_t k) const
    {
        const index_t r   = _u.rows();
        const index_t N  = _v.cols() / (r*r);

        const auto uEv  = _u.eval(k);
        const auto vEv  = _v.eval(k);

        res.resize(r, N*r*r);
        // gsDebugVar(res.cols());
        for (index_t s = 0; s!=r; ++s)
            for (index_t i = 0; i!=N; ++i)
            {
                res.middleCols((s*N + i)*r,r).noalias() =
                    uEv.col(s) * vEv.middleCols((s*N + i)*r,r).row(s);
                //uEv*vEv.middleCols((s*N + i)*r,r);
            }
        //meaning: [Jg Jg Jg] * Jb ..
        return res;
    }

    index_t rows() const { return _u.cols(); }
    index_t cols() const { return _v.cols(); }

    void parse(gsExprHelper<Scalar> & evList) const
    { _u.parse(evList); _v.parse(evList); }

    const gsFeSpace<Scalar> & rowVar() const { return _v.rowVar(); }
    const gsFeSpace<Scalar> & colVar() const { return _v.colVar(); }

    void print(std::ostream &os) const { os << "matrix_by_space("; _u.print(os); os<<")"; }
};

/**
   computes outer products of a matrix by a space of dimension > 1
   [Jg Jg Jg] * Jb ..
   (d x d^2)  * (d^2 x N*d)  --> (d x N*d)
*/
template <typename E1, typename E2>
class matrix_by_space_expr_tr  : public _expr<matrix_by_space_expr_tr<E1,E2> >
{
public:
    typedef typename E1::Scalar Scalar;
    enum {ScalarValued = 0, ColBlocks = 1};
    enum {Space = E2::Space};

private:
    typename E1::Nested_t _u;
    typename E2::Nested_t _v;
    mutable gsMatrix<Scalar> res;

public:
    matrix_by_space_expr_tr(E1 const& u, E2 const& v) : _u(u), _v(v) { }


    // choose if ColBlocks
    const gsMatrix<Scalar> & eval(const index_t k) const
    {
        const index_t r  = _u.rows();
        const index_t N  = _v.cols() / (r*r);

        const auto uEv  = _u.eval(k);
        const auto vEv  = _v.eval(k);

        res.resize(r, N*r*r);
        for (index_t s = 0; s!=r; ++s)
            for (index_t i = 0; i!=N; ++i)
            {
                res.middleCols((s*N + i)*r,r).noalias() =
                    uEv.transpose()*vEv.middleCols((s*N + i)*r,r).transpose();
            }
        //meaning: [Jg Jg Jg] * Jb ..
        return res;
    }

    index_t rows() const { return _u.cols(); }
    index_t cols() const { return _v.cols(); }

    void parse(gsExprHelper<Scalar> & evList) const
    { _u.parse(evList); _v.parse(evList); }

    const gsFeSpace<Scalar> & rowVar() const { return _v.rowVar(); }
    const gsFeSpace<Scalar> & colVar() const { return _v.colVar(); }

    void print(std::ostream &os) const { os << "matrix_by_space_tr("; _u.print(os); os<<")"; }
};

/*
  Adaptor for scalar-valued expression
*/
template<class E>
class value_expr  : public _expr<value_expr<E> >
{
    typename E::Nested_t _u;

public:
    typedef typename E::Scalar Scalar;
    value_expr(_expr<E> const& u) : _u(u)
    {
        // rows/cols not known at construction time
        //GISMO_ASSERT(u.rows()*u.cols()<=1, "Expression\n"<<u<<"is not a scalar.");
    }

public:
    enum {Space= 0, ScalarValued= 1, ColBlocks= 0};

    Scalar eval(const index_t k) const { return eval_impl(_u,k); }

    // enables expr.val().val()
    inline value_expr<E> val() const { return *this; }
    index_t rows() const { return 0; }
    index_t cols() const { return 0; }
    void parse(gsExprHelper<Scalar> & evList) const
    { _u.parse(evList); }

    static bool isScalar() { return true; }

    const gsFeSpace<Scalar> & rowVar() const {return gsNullExpr<Scalar>::get();}
    const gsFeSpace<Scalar> & colVar() const {return gsNullExpr<Scalar>::get();}

    void print(std::ostream &os) const { _u.print(os); }

    // Math functions. eg
    // sqrt_mexpr<T> sqrt() { return sqrt_mexpr<T>(*this); }
private:
    template<class U> static inline
    typename util::enable_if<U::ScalarValued,Scalar>::type
    eval_impl(const U & u, const index_t k) { return u.eval(k); }

    template<class U> static inline
    typename util::enable_if<!U::ScalarValued,Scalar>::type
    eval_impl(const U & u, const index_t k) { return u.eval(k).value(); }
};

template<class E>
class abs_expr  : public _expr<abs_expr<E> >
{
    typename E::Nested_t _u;

public:
    typedef typename E::Scalar Scalar;
    explicit abs_expr(_expr<E> const& u) : _u(u) { }

public:
    enum {Space= 0, ScalarValued= 1, ColBlocks= 0};

    Scalar eval(const index_t k) const { return abs_expr::eval_impl(_u,k); }

    index_t rows() const { return _u.rows(); }
    index_t cols() const { return _u.cols(); }
    void parse(gsExprHelper<Scalar> & evList) const
    { _u.parse(evList); }

    static bool isScalar() { return true; }

    const gsFeSpace<Scalar> & rowVar() const {return gsNullExpr<Scalar>::get();}
    const gsFeSpace<Scalar> & colVar() const {return gsNullExpr<Scalar>::get();}

    void print(std::ostream &os) const { _u.print(os); }

    // Math functions. eg
    // sqrt_mexpr<T> sqrt() { return sqrt_mexpr<T>(*this); }
private:
    template<class U> static inline
    typename util::enable_if<U::ScalarValued,Scalar>::type
    eval_impl(const U & u, const index_t k) {return math::abs(u.eval(k)); }
    template<class U> static inline
    typename util::enable_if<!U::ScalarValued,gsMatrix<Scalar> >::type
    eval_impl(const U & u, const index_t k) { return u.eval(k).cwiseAbs(); }
};

/*
  Expression for the gradient of a finite element variable

  Transposed gradient vectors are returned as a matrix
*/
template<class E>
class grad_expr : public _expr<grad_expr<E> >
{
    typename E::Nested_t _u;
public:
    enum {Space = E::Space, ScalarValued= 0, ColBlocks= 0};

    typedef typename E::Scalar Scalar;
    mutable gsMatrix<Scalar> tmp;

    grad_expr(const E & u) : _u(u)
    { GISMO_ASSERT(1==u.dim(),"grad(.) requires 1D variable, use jac(.) instead.");}

    const gsMatrix<Scalar> & eval(const index_t k) const
    {
        // Assumes: derivatives are in _u.data().values[1]
        // gsExprHelper acounts for compositions/physical expressions
        // so that derivs are directly computed
        tmp = _u.data().values[1].reshapeCol(k, cols(), cardinality_impl()).transpose();
        return tmp;
    }

    index_t rows() const { return 1 /*==u.dim()*/; }

    index_t cols() const { return _u.source().domainDim(); }

    index_t cardinality_impl() const
    { return _u.data().values[1].rows() / cols(); }

    void parse(gsExprHelper<Scalar> & evList) const
    {
        evList.add(_u);
        _u.data().flags |= NEED_GRAD;
    }

    const gsFeSpace<Scalar> & rowVar() const { return _u.rowVar(); }
    const gsFeSpace<Scalar> & colVar() const
    {return gsNullExpr<Scalar>::get();}

    void print(std::ostream &os) const { os << "\u2207("; _u.print(os); os <<")"; }
private:

    template<class U> static inline
    typename util::enable_if<util::is_same<U,gsComposition<Scalar> >::value,
                             const gsMatrix<Scalar> &>::type
    eval_impl(const U & u, const index_t k)
    {
        return u.eval(k);
    }
};

/*
  \brief Expression for the gradient of a finite element variable

  Transposed gradient vectors are returned as a matrix.
  This specialization is for a gsFeSolution object
*/

template<class T>
class grad_expr<gsFeSolution<T> > : public _expr<grad_expr<gsFeSolution<T> > >
{
protected:
    const gsFeSolution<T> _u;

public:
    typedef T Scalar;
    enum {Space = 0, ScalarValued= 0, ColBlocks= 0};

    explicit grad_expr(const gsFeSolution<T> & u) : _u(u) { }

    mutable gsMatrix<T> res;
    const gsMatrix<T> & eval(index_t k) const
    {
        GISMO_ASSERT(1==_u.data().actives.cols(), "Single actives expected");

        res.setZero(_u.dim(), _u.parDim());
        const gsDofMapper & map = _u.mapper();
        for (index_t c = 0; c!= _u.dim(); c++)
        {
            for (index_t i = 0; i!=_u.data().actives.size(); ++i)
            {
                const index_t ii = map.index(_u.data().actives.at(i), _u.data().patchId,c);
                if ( map.is_free_index(ii) ) // DoF value is in the solVector
                {
                    res.row(c) += _u.coefs().at(ii) *
                        _u.data().values[1].col(k).segment(i*_u.parDim(), _u.parDim()).transpose();
                }
                else
                {
                    res.row(c) +=
                        _u.fixedPart().at( map.global_to_bindex(ii) ) *
                        _u.data().values[1].col(k).segment(i*_u.parDim(), _u.parDim()).transpose();
                }
            }
        }
        return res;
    }

    index_t rows() const {return _u.dim();}
    index_t cols() const {return _u.parDim(); }

    const gsFeSpace<Scalar> & rowVar() const
    {return gsNullExpr<Scalar>::get();}
    const gsFeSpace<Scalar> & colVar() const
    {return gsNullExpr<Scalar>::get();}

    void parse(gsExprHelper<Scalar> & evList) const
    {
        _u.parse(evList);                         // add symbol
        evList.add(_u.space());
        _u.data().flags |= NEED_GRAD|NEED_ACTIVE; // define flags
    }

    void print(std::ostream &os) const { os << "\u2207(s)"; }
};

/*
  Expression for the derivative of the jacobian of a spline geometry map,
  with respect to the coordinate c.

  It returns a matrix with the gradient of u in row d.
*/
template<class E>
class dJacdc_expr : public _expr<dJacdc_expr<E> >
{
    typename E::Nested_t _u;
public:
    enum{ Space = E::Space, ScalarValued = 0, ColBlocks = (1==E::Space?1:0)};

    typedef typename E::Scalar Scalar;

    mutable gsMatrix<Scalar> res;
    index_t _c;

    dJacdc_expr(const E & u, index_t c) : _u(u), _c(c)
    { GISMO_ASSERT(1==u.dim(),"grad(.) requires 1D variable, use jac(.) instead.");}

    const gsMatrix<Scalar> & eval(const index_t k) const
    {
        index_t dd = _u.source().domainDim();
        index_t n = _u.rows();
        res.setZero(dd, dd*n);

        gsMatrix<Scalar> grad = _u.data().values[1].reshapeCol(k, dd, n);
        for(index_t i = 0; i < n; i++){
            res.row(_c).segment(i*dd,dd) = grad.col(i);
        }
        return res;
    }

    index_t rows() const { return _u.source().domainDim(); }

    index_t cols() const { return _u.source().domainDim()*_u.rows(); }

    void parse(gsExprHelper<Scalar> & evList) const
    {
        evList.add(_u);
        _u.data().flags |= NEED_GRAD;
    }

    const gsFeSpace<Scalar> & rowVar() const { return _u.rowVar(); }
    const gsFeSpace<Scalar> & colVar() const
    {return gsNullExpr<Scalar>::get();}

    void print(std::ostream &os) const { os << "dJacdc("; _u.print(os); os <<")"; }
};


/*
  Expression for the nabla (\f$\nabla\f$) of a finite element variable,
*/
template<class T>
class nabla_expr : public _expr<nabla_expr<T> >
{
    typename gsFeVariable<T>::Nested_t u;

public:
    typedef T Scalar;
    enum{Space = 1};

    /* // todo
       nabla_expr(const gsGeometryMap<T> & G)
       : m_data(G.data()) { }
    */

    nabla_expr(const gsFeVariable<T> & _u) : u(_u)
    {
        //GISMO_ASSERT(u.parDim()==u.dim(),"nabla(.) requires tarDim==parDim:"
        //             << u.parDim() <<"!="<< u.dim() <<"\n" );
    }

    mutable gsMatrix<Scalar> res;

    const gsMatrix<Scalar> & eval(const index_t k) const
    {
        const index_t d = u.cols();
        const index_t n = rows() / d;
        res.setZero(rows(), d);

        for (index_t i = 0; i!=d; ++i)
            res.col(i).segment(i*n,n) = u.data().values[1].reshapeCol(k, d, n).row(i);
        return res;
    }

    index_t rows() const { return u.rows(); }
    index_t cols() const { return u.cols(); }

    void parse(gsExprHelper<Scalar> & evList) const
    {
        evList.add(u);
        u.data().flags |= NEED_GRAD;
    }

    const gsFeSpace<T> & rowVar() const { return u.rowVar(); }
    const gsFeSpace<T> & colVar() const
    {return gsNullExpr<Scalar>::get();}

    void print(std::ostream &os) const { os << "nabla("; u.print(os); os <<")"; }
};

/*
  Expression for the nabla2 (\f$\nabla^2\f$ or Del2) of a finite element variable,
  see also https://en.wikipedia.org/wiki/Del

  Transposed pure second derivatives are returned as a matrix
*/
template<class T>
class nabla2_expr : public _expr<nabla2_expr<T> >
{
    typename gsFeVariable<T>::Nested_t u;

public:
    typedef T Scalar;
    enum{Space = 1};

    /* // todo
       nabla2_expr(const gsGeometryMap<T> & G)
       : m_data(G.data()) { }
    */

    nabla2_expr(const gsFeVariable<T> & _u)
    : u(_u)
    { }

    MatExprType eval(const index_t k) const
    {
        // numActive x parDim
        return u.data().values[2]
            .reShapeCol(k, u.data().values[2].rows()/u.cSize(), u.cSize() )
            .topRows(u.parDim()).transpose();
    }

    index_t rows() const { return u.rows();   }
    index_t cols() const { return u.parDim(); }

    void parse(gsExprHelper<Scalar> & evList) const
    {
        evList.add(u);
        u.data().flags |= NEED_DERIV2;
    }

    const gsFeSpace<T> & rowVar() const { return u.rowVar(); }
    const gsFeSpace<T> & colVar() const
    {return gsNullExpr<T>::get();}
};

/// The nabla2 (\f$\nabla^2\f$) of a finite element variable
template<class T>
nabla2_expr<T> nabla2(const gsFeVariable<T> & u) { return nabla2_expr<T>(u); }
// #define lapl(x) nabla2(x).sum() // assume tarDim==1

/**
   Expression for the outer pointing normal of a geometry map. This
   expression is valid only at the boundaries of a geometric patch
*/
template<class T>
class onormal_expr : public _expr<onormal_expr<T> >
{
    typename gsGeometryMap<T>::Nested_t _G;

public:
    typedef T Scalar;
    enum {Space = 0, ScalarValued= 0, ColBlocks= 0};

    explicit onormal_expr(const gsGeometryMap<T> & G) : _G(G) { }

    auto eval(const index_t k) const -> decltype(_G.data().outNormals.col(k))
    { return _G.data().outNormals.col(k); }

    index_t rows() const { return  _G.source().targetDim(); }
    index_t cols() const { return 1; }

    const gsFeSpace<T> & rowVar() const {return gsNullExpr<T>::get();}
    const gsFeSpace<T> & colVar() const {return gsNullExpr<T>::get();}

    void parse(gsExprHelper<Scalar> & evList) const
    {
        evList.add(_G);
        _G.data().flags |= NEED_OUTER_NORMAL;
    }

    void print(std::ostream &os) const { os << "nv("; _G.print(os); os <<")"; }
};

/**
   Expression for the out of plane surface normal of a geometry map.
   The expression is valid for a surface or hypersurface.
*/
template<class T>
class normal_expr : public _expr<normal_expr<T> >
{
    typename gsGeometryMap<T>::Nested_t _G;

public:
    typedef T Scalar;
    enum {Space = 0, ScalarValued= 0, ColBlocks= 0};

    normal_expr(const gsGeometryMap<T> & G) : _G(G)
    {
        GISMO_ENSURE( _G.source().domainDim()+1 == _G.source().targetDim(), "Surface normal requires codimension 1");
    }

    auto eval(const index_t k) const -> decltype(_G.data().normals.col(k))
    { return _G.data().normals.col(k); }

    index_t rows() const { return _G.source().targetDim(); }
    index_t cols() const { return 1; }

    const gsFeSpace<T> & rowVar() const {return gsNullExpr<T>::get();}
    const gsFeSpace<T> & colVar() const {return gsNullExpr<T>::get();}

    void parse(gsExprHelper<Scalar> & evList) const
    {
        evList.add(_G);
        _G.data().flags |= NEED_NORMAL;
    }

    void print(std::ostream &os) const { os << "sn("; _G.print(os); os <<")"; }
};

/**
   Expression for the tangent vector of a geometry map. This
   expression is valid only at the boundaries of a geometric patch
*/
template<class T>
class tangent_expr : public _expr<tangent_expr<T> >
{
    typename gsGeometryMap<T>::Nested_t _G;

public:
    typedef T Scalar;
    enum {Space = 0, ScalarValued= 0, ColBlocks= 0};

    tangent_expr(const gsGeometryMap<T> & G) : _G(G) { }

    mutable gsVector<Scalar> res;
    const gsVector<Scalar> & eval(const index_t k) const
    {
        if (_G.targetDim()==2)
        {
            res = _G.data().outNormals.col(k);//2x1
            std::swap( res(0,0), res(1,0) );
            res(0,0) *= -1;
            return res;
        }
        else if (_G.targetDim()==3)
        {
            res.resize(3);
            res.col3d(0) = _G.data().normals.col3d(k)
                .cross( _G.data().outNormals.col3d(k) );
            return res;
        }
        else
            GISMO_ERROR("Function not implemented for dimension"<<_G.targetDim());

    }

    index_t rows() const { return _G.source().targetDim(); }
    index_t cols() const { return 1; }

    static const gsFeSpace<Scalar> & rowVar() {return gsNullExpr<Scalar>::get();}
    static const gsFeSpace<Scalar> & colVar() {return gsNullExpr<Scalar>::get();}

    void parse(gsExprHelper<Scalar> & evList) const
    {
        evList.add(_G);
        _G.data().flags |= NEED_NORMAL;
        _G.data().flags |= NEED_OUTER_NORMAL;
    }

    void print(std::ostream &os) const { os << "tv("; _G.print(os); os <<")"; }
};

/**
   Expression for the Laplacian of a finite element variable
*/
template<class E>
class lapl_expr : public _expr<lapl_expr<E> >
{
    typename E::Nested_t _u;

public:
    typedef typename E::Scalar Scalar;
    enum {Space = E::Space, ScalarValued= 0, ColBlocks= 0};

    lapl_expr(const E & u) : _u(u) { }

    auto eval(const index_t k) const -> decltype(_u.data().laplacians.col(k))
    {
        // numActive x 1
        return _u.data().laplacians.col(k);
        //todo: replace by
        // NEED_DERIV2
        // ..nabla2.sum()
    }

    index_t rows() const { return _u.data().laplacians.rows(); }
    index_t cols() const { return 1; }

    index_t cardinality_impl() const { return _u.cardinality_impl(); }

    void parse(gsExprHelper<Scalar> & evList) const
    {
        evList.add(_u);
        _u.data().flags |= NEED_LAPLACIAN;
    }

    static const gsFeSpace<Scalar> & rowVar() {return E::rowVar();}
    static const gsFeSpace<Scalar> & colVar() {return gsNullExpr<Scalar>::get();}

    void print(std::ostream &os) const { os << "\u2206("; _u.print(os); os <<")"; } //or \u0394
};

/*
  Expression for the Laplacian of a finite element solution
*/
template<class T>
class lapl_expr<gsFeSolution<T> > : public _expr<lapl_expr<gsFeSolution<T> > >
{
protected:
    const gsFeSolution<T> _u;

public:
    typedef T Scalar;
    enum {Space = 0, ScalarValued= 0, ColBlocks= 0};

    lapl_expr(const gsFeSolution<T> & u) : _u(u) { }

    mutable gsMatrix<T> res;
    const gsMatrix<T> & eval(const index_t k) const
    {
        GISMO_ASSERT(1==_u.data().actives.cols(), "Single actives expected");

        res.setZero(_u.dim(), 1); //  scalar, but per component
        const gsDofMapper & map = _u.mapper();

        index_t numActs = _u.data().values[0].rows();
        index_t numDers = _u.parDim() * (_u.parDim() + 1) / 2;
        gsMatrix<T> deriv2;

        for (index_t c = 0; c!= _u.dim(); c++)
            for (index_t i = 0; i!=numActs; ++i)
            {
                const index_t ii = map.index(_u.data().actives.at(i), _u.data().patchId,c);
                deriv2 = _u.data().values[2].block(i*numDers,k,_u.parDim(),1); // this only takes d11, d22, d33 part. For all the derivatives [d11, d22, d33, d12, d13, d23]: col.block(i*numDers,k,numDers,1)
                if ( map.is_free_index(ii) ) // DoF value is in the solVector
                    res.at(c) += _u.coefs().at(ii) * deriv2.sum();
                else
                    res.at(c) +=_u.fixedPart().at( map.global_to_bindex(ii) ) * deriv2.sum();
            }
        return res;
    }

    index_t rows() const { return _u.dim(); }
    index_t cols() const { return 1; }

    void parse(gsExprHelper<Scalar> & evList) const
    {
        evList.add(_u.space());
        _u.data().flags |= NEED_ACTIVE | NEED_DERIV2;
    }

    const gsFeSpace<Scalar> & rowVar() const {return gsNullExpr<T>::get();}
    const gsFeSpace<Scalar> & colVar() const {return gsNullExpr<T>::get();}

    void print(std::ostream &os) const { os << "\u2206(s)"; }
};

/*
  Expression for the (precomputed) second fundamental form of a surface
*/
template<class T>
class fform2nd_expr  : public _expr<fform2nd_expr<T> >
{
    typename gsGeometryMap<T>::Nested_t _G;
public:
    typedef T Scalar;
    enum {Space = 0, ScalarValued = 0, ColBlocks = 0};

    fform2nd_expr(const gsGeometryMap<T> & G) : _G(G) { }

    const gsAsConstMatrix<Scalar> eval(const index_t k) const
    {
        return gsAsConstMatrix<Scalar>(_G.data().fundForms.col(k).data(),rows(),cols());
    }

    index_t rows() const { return _G.source().domainDim() ; }
    index_t cols() const { return _G.source().domainDim() ; }

    void parse(gsExprHelper<Scalar> & evList) const
    {
        evList.add(_G);
        _G.data().flags |= NEED_2ND_FFORM;
    }

    const gsFeSpace<Scalar> & rowVar() const {return gsNullExpr<T>::get();}
    const gsFeSpace<Scalar> & colVar() const {return gsNullExpr<T>::get();}

    void print(std::ostream &os) const { os << "fform2nd("; _G.print(os); os <<")"; }
};

/*
  Expression for the (precomputed) inverse of the Jacobian matrix of
  a geometry map
*/
template<class T>
class jacInv_expr  : public _expr<jacInv_expr<T> >
{
    typename gsGeometryMap<T>::Nested_t _G;
public:
    typedef T Scalar;
    enum {Space = 0, ScalarValued = 0, ColBlocks = 0};

    jacInv_expr(const gsGeometryMap<T> & G) : _G(G)
    {
        // Note: for non-square Jacobian matrices, generalized inverse, i.e.: (J^t J)^{-t} J^t
        //GISMO_ASSERT(rows() == cols(), "The Jacobian matrix is not square");
    }

    MatExprType eval(const index_t k) const { return _G.data().jacInvTr.reshapeCol(k,cols(),rows()).transpose(); }

    index_t rows() const { return _G.source().domainDim(); }
    index_t cols() const { return _G.source().targetDim(); }

    void parse(gsExprHelper<Scalar> & evList) const
    {
        evList.add(_G);
        _G.data().flags |= NEED_GRAD_TRANSFORM;
    }

    const gsFeSpace<Scalar> & rowVar() const {return gsNullExpr<T>::get();}
    const gsFeSpace<Scalar> & colVar() const {return gsNullExpr<T>::get();}

    // todo mat_expr ?
    // tr() const --> _G.data().fundForm(k)

    void print(std::ostream &os) const { os << "jacInv("; _G.print(os); os <<")"; }
};

/*
  Expression for the Jacobian matrix of a FE variable
*/
template<class E>
class jac_expr : public _expr<jac_expr<E> >
{
    typename E::Nested_t _u;
public:
    enum {ColBlocks = (1==E::Space?1:0) };
    enum {Space = E::Space, ScalarValued= 0 };

    typedef typename E::Scalar Scalar;

    mutable gsMatrix<Scalar> res;

    jac_expr(const E & _u_)
    : _u(_u_) { }

    MatExprType eval(const index_t k) const
    {
        if (0!=Space)
        {
            // Dim x (numActive*Dim)
            res = _u.data().values[1].col(k).transpose().blockDiag(_u.dim());
        }
        else
        {
            res = _u.data().values[1]
                .reshapeCol(k, _u.parDim(), _u.targetDim()).transpose()
                .blockDiag(_u.dim());
        }
        return res;
    }

    const gsFeSpace<Scalar> & rowVar() const { return _u.rowVar(); }
    //const gsFeSpace<Scalar> & rowVar() const { return rowVar_impl<E>(); }
    const gsFeSpace<Scalar> & colVar() const { return gsNullExpr<Scalar>::get(); }

    index_t rows() const { return rows_impl(_u); }
    index_t cols() const { return cols_impl(_u); }

    // index_t rows() const { return _u.dim(); }
    // index_t cols() const { return _u.source().domainDim(); }

    index_t cardinality_impl() const
    {
        return _u.dim() * _u.data().actives.rows();
    }

    void parse(gsExprHelper<Scalar> & evList) const
    {
        evList.add(_u);
        _u.data().flags |= NEED_DERIV|NEED_ACTIVE;
        //note: cardinality() depends on actives
    }

    void print(std::ostream &os) const { os << "\u2207("; _u.print(os);os <<")"; }

private:

    // The jacobian is different for gsFeVariable, gsFeSolution and gsFeSpace
    // gsFeSolution: Does not work
    // gsFeVariable: dim()=1 and source().targetDim()=d
    // gsFeSpace: dim()=d and source().targetDim()=1
    template<class U> inline
    typename util::enable_if<!(util::is_same<U,gsFeSpace<Scalar> >::value), index_t >::type  // What about solution??
    rows_impl(const U & u)  const
    {
        return u.source().targetDim();
    }

    template<class U> inline
    typename util::enable_if< (util::is_same<U,gsFeSpace<Scalar> >::value), index_t >::type
    rows_impl(const U & u) const
    {
        return u.dim();
    }

    template<class U> inline
    typename util::enable_if<!(util::is_same<U,gsFeSpace<Scalar> >::value), index_t >::type
    cols_impl(const U & u)  const
    {
        return u.source().domainDim();
    }

    template<class U> inline
    typename util::enable_if< (util::is_same<U,gsFeSpace<Scalar> >::value), index_t >::type
    cols_impl(const U & u) const
    {
        return u.source().domainDim();
    }

    // The jacobian is different for gsFeVariable, gsFeSolution and gsFeSpace
    // gsFeSolution: Does not work
    // gsFeVariable: rowVar = NULL
    // gsFeSpace: rowVar = u
    template<class U> inline
    typename util::enable_if<!(util::is_same<U,gsFeSpace<Scalar> >::value), const gsFeSpace<Scalar> &  >::type
    rowVar_impl() const
    {
        return gsNullExpr<Scalar>::get();
    }

    template<class U> inline
    typename util::enable_if<(util::is_same<U,gsFeSpace<Scalar> >::value), const gsFeSpace<Scalar> &  >::type
    rowVar_impl() const
    {
        return _u;
    }
};

/*
  Expression for the Jacobian matrix of a geometry map
*/
template<class T>
class jac_expr<gsGeometryMap<T> > : public _expr<jac_expr<gsGeometryMap<T> > >
{
    typename gsGeometryMap<T>::Nested_t _G;

public:
    typedef T Scalar;
    enum {Space = 0, ScalarValued= 0, ColBlocks= 0};

    jac_expr(const gsGeometryMap<T> & G) : _G(G) { }
    MatExprType eval(const index_t k) const
    {
        // TarDim x ParDim
        return _G.data().values[1]
            .reshapeCol(k, _G.data().dim.first, _G.data().dim.second).transpose();
    }

    index_t rows() const { return _G.source().targetDim(); }

    index_t cols() const { return _G.source().domainDim(); }

    static const gsFeSpace<Scalar> & rowVar() { return gsNullExpr<Scalar>::get(); }
    static const gsFeSpace<Scalar> & colVar() { return gsNullExpr<Scalar>::get(); }

    void parse(gsExprHelper<Scalar> & evList) const
    {
        evList.add(_G);
        _G.data().flags |= NEED_DERIV;
    }

    meas_expr<T> absDet() const
    {
        GISMO_ASSERT(rows() == cols(), "The Jacobian matrix is not square");
        return meas_expr<T>(_G);
    }

    jacInv_expr<T> inv() const
    {
        GISMO_ASSERT(rows() == cols(), "The Jacobian matrix is not square");
        return jacInv_expr<T>(_G);
    }

    /// The generalized Jacobian matrix inverse, i.e.: (J^t J)^{-t} J^t
    jacInv_expr<T> ginv() const { return jacInv_expr<T>(_G); }

    void print(std::ostream &os) const { os << "\u2207("; _G.print(os); os <<")"; }
};

template<class E>
class hess_expr : public _expr<hess_expr<E> >
{
public:
    typedef typename E::Scalar Scalar;
private:
    typename E::Nested_t _u;
    mutable gsMatrix<Scalar> res;
public:
    enum {ScalarValued = 0, ColBlocks = (1==E::Space?1:0) };
    enum {Space = E::Space };

public:
    hess_expr(const E & u) : _u(u)
    {
        //gsInfo << "\n-expression is space ? "<<E::Space <<"\n"; _u.print(gsInfo);
        //GISMO_ASSERT(1==_u.dim(),"hess(.) requires 1D variable");
    }

    const gsMatrix<Scalar> & eval(const index_t k) const
    {
        const gsFuncData<Scalar> & dd = _u.data();
        const index_t sz = cardinality_impl();
        res.resize(dd.dim.first, sz*dd.dim.first);
        secDerToHessian(dd.values[2].col(k), dd.dim.first, res);
        res.resize(dd.dim.first, res.cols()*dd.dim.first);
        // Note: auto returns by value here,
        // in C++11 we may add in -> decltype(res) &
        return res;
    }

    index_t rows() const { return _u.data().dim.first; }
    index_t cols() const
    {   return rows();
        //return 2*_u.data().values[2].rows() / (1+_u.data().dim.first);
    }

    index_t cardinality_impl() const
    {
        return 2*_u.data().values[2].rows()/
            (_u.data().dim.first*(1+_u.data().dim.first));
        //gsDebugVar(_u.data().values.front().rows());//empty!
    }

    void parse(gsExprHelper<Scalar> & evList) const
    {
        evList.add(_u);
        _u.data().flags |= NEED_2ND_DER;
    }

    const gsFeSpace<Scalar> & rowVar() const { return _u.rowVar(); }
    const gsFeSpace<Scalar> & colVar() const { return gsNullExpr<Scalar>::get(); }

    void print(std::ostream &os) const
    //    { os << "hess("; _u.print(os);os <<")"; }
    { os << "\u210D(U)"; }
};

template<class T>
class hess_expr<gsFeSolution<T> > : public _expr<hess_expr<gsFeSolution<T> > >
{
protected:
    const gsFeSolution<T> _u;

public:
    typedef T Scalar;
    enum{Space = 0, ScalarValued = 0, ColBlocks = 0 };

    hess_expr(const gsFeSolution<T> & u) : _u(u) { }

    mutable gsMatrix<T> res;
    const gsMatrix<T> & eval(const index_t k) const
    {
        GISMO_ASSERT(1==_u.data().actives.cols(), "Single actives expected. Actives: \n"<<_u.data().actives);

        const gsDofMapper & map = _u.mapper();

        const index_t numActs = _u.data().values[0].rows();
        const index_t pdim = _u.parDim();
        index_t numDers = pdim*(pdim+1)/2;
        gsMatrix<T> deriv2;

        // In the scalar case, the hessian is returned as a pdim x pdim matrix
        if (1==_u.dim())
        {
            res.setZero(numDers,1);
            for (index_t i = 0; i!=numActs; ++i)
            {
                const index_t ii = map.index(_u.data().actives.at(i), _u.data().patchId,0);
                deriv2 = _u.data().values[2].block(i*numDers,k,numDers,1);
                if ( map.is_free_index(ii) ) // DoF value is in the solVector
                    res += _u.coefs().at(ii) * deriv2;
                else
                    res +=_u.fixedPart().at( map.global_to_bindex(ii) ) * deriv2;
            }
            secDerToHessian(res, pdim, deriv2);
            res.swap(deriv2);
            res.resize(pdim,pdim);
        }
        // In the vector case, the hessian is returned as a matrix where each row corresponds to the component of the solution and contains the derivatives in the columns
        else
        {
            res.setZero(rows(), numDers);
            for (index_t c = 0; c != _u.dim(); c++)
                for (index_t i = 0; i != numActs; ++i) {
                    const index_t ii = map.index(_u.data().actives.at(i), _u.data().patchId, c);
                    deriv2 = _u.space().data().values[2].block(i * numDers, k, numDers,
                                                               1).transpose(); // start row, start col, rows, cols
                    if (map.is_free_index(ii)) // DoF value is in the solVector
                        res.row(c) += _u.coefs().at(ii) * deriv2;
                    else
                        res.row(c) += _u.fixedPart().at(map.global_to_bindex(ii)) * deriv2;
                }
        }
        return res;
    }

    index_t rows() const
    {
        if (1==_u.dim())
            return _u.parDim();
        else
            return _u.dim(); //  number of components
    }
    index_t cols() const
    {
        if (1==_u.dim())
            return _u.parDim();
        // second derivatives in the columns; i.e. [d11, d22, d33, d12, d13, d23]
        else
            return _u.parDim() * (_u.parDim() + 1) / 2;
    }

    const gsFeSpace<Scalar> & rowVar() const { return gsNullExpr<Scalar>::get(); }
    const gsFeSpace<Scalar> & colVar() const { return gsNullExpr<Scalar>::get(); }

    void parse(gsExprHelper<Scalar> & evList) const
    {
        _u.parse(evList);                         // add symbol
        evList.add(_u.space());
        _u.data().flags |= NEED_ACTIVE | NEED_VALUE | NEED_DERIV2;
    }

    void print(std::ostream &os) const { os << "\u210D(s)"; }
};


/*
  Expression for the partial derivative (matrices) of the Jacobian
  matrix of the geometry map
*/
template<class T>
class dJacG_expr : public _expr<dJacG_expr<T> >
{
    typename gsGeometryMap<T>::Nested_t _G;

    mutable gsMatrix<T> res;
public:
    typedef T Scalar;

    dJacG_expr(const gsGeometryMap<T> & G) : _G(G) { }

    MatExprType eval(const index_t k) const
    {
        const index_t sz = _G.data().values[0].rows();
        const index_t s = _G.data().derivSize(); //dim.first*(_G.data().dim.first+1)/2;
        (void)s;
        res.resize(_G.data().dim.second, sz*_G.data().dim.first);
        res.setOnes();//_G.data().values[2].segment(i*k,k); // todo
        return res;
    }

    index_t rows() const { return _G.source().targetDim(); }
    index_t cols() const { return _G.source().domainDim(); }

    void parse(gsExprHelper<Scalar> & evList) const
    {
        evList.add(_G);
        _G.data().flags |= NEED_2ND_DER;
    }
};


/*
  Expression for the curl
*/
template<class T>
class curl_expr : public _expr<curl_expr<T> >
{
public:
    typedef T Scalar;
private:
    typename gsFeVariable<T>::Nested_t _u;
    mutable gsMatrix<Scalar> res;
public:
    enum{ Space = 1, ScalarValued= 0, ColBlocks= 0};

    curl_expr(const gsFeVariable<T> & u) : _u(u)
    { GISMO_ASSERT(3==u.dim(),"curl(.) requires 3D variable."); }

    const gsMatrix<T> & eval(const index_t k) const
    {
        res.setZero( rows(), _u.dim());
        const index_t na = _u.data().values[0].rows();
        gsAsConstMatrix<T, Dynamic, Dynamic> pd =
            _u.data().values[1].reshapeCol(k, cols(), na);

        res.col(0).segment(na  ,na) = -pd.row(2);
        res.col(0).segment(2*na,na) =  pd.row(1);
        res.col(1).segment(0   ,na) =  pd.row(2);
        res.col(1).segment(2*na,na) = -pd.row(0);
        res.col(2).segment(0   ,na) = -pd.row(1);
        res.col(2).segment(na  ,na) =  pd.row(0);
        return res;
    }

    index_t rows() const { return _u.dim() * _u.data().values[0].rows(); }
    index_t cols() const { return _u.data().dim.first; }

    void parse(gsExprHelper<Scalar> & evList) const
    {
        evList.add(_u);
        _u.data().flags |= NEED_GRAD;
    }

    const gsFeSpace<T> & rowVar() const { return _u.rowVar(); }
    const gsFeSpace<T> & colVar() const {return gsNullExpr<T>::get();}

    void print(std::ostream &os) const { os << "curl("; _u.print(os); os <<")"; }
};

/*
  Expression for multiplication operation (first version)

  First argument E1 has ColBlocks = false

  Partial specialization for (right) blockwise multiplication

  B * [A1 A2 A3] = [B*A1  B*A2  B*A3]

*/
template <typename E1, typename E2>
class mult_expr<E1,E2,false> : public _expr<mult_expr<E1, E2, false> >
{
    typename E1::Nested_t _u;
    typename E2::Nested_t _v;

public:
    enum {ScalarValued = E1::ScalarValued && E2::ScalarValued,
        ColBlocks = E2::ColBlocks};
    enum {Space = (int)E1::Space + (int)E2::Space };

    typedef typename E1::Scalar Scalar;

    mult_expr(_expr<E1> const& u,
              _expr<E2> const& v)
    : _u(u), _v(v) { }

    mutable Temporary_t tmp;
    const Temporary_t & eval(const index_t k) const
    {
        GISMO_ASSERT(0==_u.cols()*_v.rows() || _u.cols() == _v.rows(),
                     "Wrong dimensions "<<_u.cols()<<"!="<<_v.rows()<<" in * operation:\n"
                     << _u <<" times \n" << _v );

        // Note: a * b * c --> (a*b).eval()*c
        tmp = _u.eval(k) * _v.eval(k);
        return tmp; // assumes result is not scalarvalued
    }

    index_t rows() const { return E1::ScalarValued ? _v.rows()  : _u.rows(); }
    index_t cols() const { return E2::ScalarValued ? _u.cols()  : _v.cols(); }
    void parse(gsExprHelper<Scalar> & evList) const
    { _u.parse(evList); _v.parse(evList); }


    index_t cardinality_impl() const
    { return 0==E1::Space ? _v.cardinality(): _u.cardinality(); }

    const gsFeSpace<Scalar> & rowVar() const
    { return 0==E1::Space ? _v.rowVar() : _u.rowVar(); }
    const gsFeSpace<Scalar> & colVar() const
    { return 0==E2::Space ? _u.colVar() : _v.colVar(); }

    void print(std::ostream &os) const { _u.print(os); os<<"*"; _v.print(os); }
};

/*
  Expression for multiplication operation (second version)

  First argument E1 has ColBlocks = true

  Partial specialization for (right) blockwise multiplication
  [A1 A2 A3] * B = [A1*B  A2*B  A3*B]

  as well as

  both are ColBlocks: [A1 A2 A3] * [B1 B2 B3] = [A1*B1  A2*B2  A3*B3]
                                                [A2*B1 ..           ]
                                                [                   ]
*/
template <typename E1, typename E2>
class mult_expr<E1, E2, true> : public _expr<mult_expr<E1, E2, true> >
{
public:
    typedef typename E2::Scalar Scalar;
private:
    typename E1::Nested_t _u;
    typename E2::Nested_t _v;

    mutable gsMatrix<Scalar> res;
public:
    enum {ScalarValued = 0, ColBlocks = E1::ColBlocks}; //(!)
    enum {Space = (int)E1::Space + (int)E2::Space };

    mult_expr(_expr<E1> const& u,
              _expr<E2> const& v)
    : _u(u), _v(v)
    {

    }

    const gsMatrix<Scalar> & eval(const index_t k) const
    {
        const index_t uc = _u.cols();
        const index_t ur = _u.rows();
        const index_t nb = _u.cardinality();
        const auto tmpA = _u.eval(k);
        const auto tmpB = _v.eval(k);

        const index_t vc = _v.cols();

        // either _v.cardinality()==1 or _v.cardinality()==_u.cardinality()
        if (  1 == _v.cardinality() ) //second is not ColBlocks
        {
            res.resize(ur, vc*nb);
            GISMO_ASSERT(tmpA.cols()==uc*nb, "Dimension error.. "<< tmpA.cols()<<"!="<<uc*nb );
            GISMO_ASSERT(1==_v.cardinality(), "Dimension error");
            //gsInfo<<"cols = "<<res.cols()<<"; rows = "<<res.rows()<<"\n";
            for (index_t i = 0; i!=nb; ++i)
                res.middleCols(i*vc,vc).noalias()
                    = tmpA.middleCols(i*uc,uc) * tmpB;
        }
        // both are ColBlocks: [A1 A2 A3] * [B1 B2 B3] = [A1*B1  A2*B2  A3*B3]
        //                                               [A2*B1 ..           ]
        //                                               [                   ]
        else
        {
            const index_t nbv = _v.cardinality();
            res.resize(ur*nb, vc*nbv);
            for (index_t i = 0; i!=nb; ++i)
                for (index_t j = 0; j!=nbv; ++j)
                {
                    res.block(i*ur,j*vc,ur,vc).noalias() =
                        tmpA.middleCols(i*uc,uc) * tmpB.middleCols(j*vc,vc);
                    // res.middleCols(i*vc,vc).noalias()
                    //     = tmpA.middleCols(i*uc,uc) * tmpB.middleCols(i*vc,vc);
                }
        }
        return res;
    }

    index_t rows() const {
        return _u.rows();
    }
    index_t cols() const {
        return _v.cols();
    }

    void parse(gsExprHelper<Scalar> & evList) const
    { _u.parse(evList); _v.parse(evList); }


    index_t cardinality_impl() const { return  _u.cardinality(); }

    const gsFeSpace<Scalar> & rowVar() const { return _u.rowVar(); }
    const gsFeSpace<Scalar> & colVar() const
    {
        if ( 1 == _v.cardinality() )
            return _u.colVar();
        else
            return _v.colVar();
    }

    void print(std::ostream &os) const
    { os << "("; _u.print(os);os <<"*";_v.print(os);os << ")"; }
};

/*
  Expression for multiplication operation (third version)

  Scalar multiplication
*/
template <typename E2>
class mult_expr<typename E2::Scalar, E2, false>
    : public _expr<mult_expr<typename E2::Scalar, E2, false> >
// template <typename E> class scmult_expr : public _expr<scmult_expr<E> >
{
public:
    typedef typename E2::Scalar Scalar;
private:
    Scalar const _c;
    typename E2::Nested_t _v;

    //mult_expr(const mult_expr&);
public:
    enum {ScalarValued = E2::ScalarValued, ColBlocks = E2::ColBlocks};
    enum {Space = E2::Space};

    mult_expr(Scalar const & c, _expr<E2> const& v)
    : _c(c), _v(v) { }

    EIGEN_STRONG_INLINE AutoReturn_t eval(const index_t k) const
    {
        return ( _c * _v.eval(k) );

    }

    index_t rows() const { return _v.rows(); }
    index_t cols() const { return _v.cols(); }

    void parse(gsExprHelper<Scalar> & evList) const
    { _v.parse(evList); }

    index_t cardinality_impl() const
    { return _v.cardinality(); }

    const gsFeSpace<Scalar> & rowVar() const { return _v.rowVar(); }
    const gsFeSpace<Scalar> & colVar() const { return _v.colVar(); }

    void print(std::ostream &os) const { os << _c <<"*";_v.print(os); }
};


template <typename E1, typename E2>
class collapse_expr : public _expr<collapse_expr<E1, E2> >
{
    typename E1::Nested_t _u;
    typename E2::Nested_t _v;

public:
    enum {ScalarValued = 0, ColBlocks = 0};
    enum { Space = (int)E1::Space + (int)E2::Space };

    typedef typename E1::Scalar Scalar;

    mutable gsMatrix<Scalar> res;

    collapse_expr(_expr<E1> const& u,
                  _expr<E2> const& v)
    : _u(u), _v(v) { }

    //EIGEN_STRONG_INLINE MatExprType
    const gsMatrix<Scalar> &
    eval(const index_t k) const
    {
        const index_t nb = rows();
        const auto tmpA = _u.eval(k);
        const auto tmpB = _v.eval(k);

        if (E1::ColBlocks)
        {
            const index_t ur = _v.rows();
            res.resize(nb, ur);
            for (index_t i = 0; i!=nb; ++i)
            {
                res.row(i).transpose().noalias() = tmpA.middleCols(i*ur,ur) * tmpB;
            }
        }
        else if (E2::ColBlocks)
        {
            const index_t ur = _u.cols();
            res.resize(nb, ur);
            for (index_t i = 0; i!=nb; ++i)
            {
                res.row(i).noalias() = tmpA * tmpB.middleCols(i*ur,ur);
            }
        }

        return res;
    }

    index_t rows() const { return E1::ColBlocks ? _u.cols() / _v.rows() : _v.cols() / _u.cols() ; }
    index_t cols() const { return E1::ColBlocks ? _v.rows()  : _u.cols(); }

    void parse(gsExprHelper<Scalar> & evList) const
    { _u.parse(evList); _v.parse(evList); }

    const gsFeSpace<Scalar> & rowVar() const
    { return E1::ColBlocks ? _u.rowVar() : _v.rowVar(); }
    const gsFeSpace<Scalar> & colVar() const
    {
        GISMO_ERROR("none");
    }

    void print(std::ostream &os) const { _u.print(os); os<<"~"; _v.print(os); }
};

// Multi-matrix collapsed by a vector
template <typename E1, typename E2> //EIGEN_STRONG_INLINE
//collapse_expr<E1,E2> const  operator&(<E1> const& u, _expr<E2> const& v)
collapse_expr<E1,E2> collapse( _expr<E1> const& u, _expr<E2> const& v)
{ return collapse_expr<E1, E2>(u, v); }


/*
  Expression for the Frobenius matrix (or double dot) product (first
  version) Also block-wise

  [A1 A2 A3] . [B1 B2 B3]
  =
  [ A1.B1  A1.B2  A1.B3 ]
  [ A2.B1  A2.B2  A2.B3 ]
  [ A3.B1  A3.B2  A3.B3 ]
*/
template <typename E1, typename E2, bool = E2::ColBlocks>
class frprod_expr : public _expr<frprod_expr<E1, E2> >
{
public:
    typedef typename E1::Scalar Scalar;
    enum {ScalarValued = 0, ColBlocks=E2::ColBlocks};
    enum { Space = (int)E1::Space + (int)E2::Space };
    // E1 E2 this (16 cases..)
    // 0  0  0
    // 1  1
    // 2  2
    // 3  3

private:
    typename E1::Nested_t _u;
    typename E2::Nested_t _v;

    mutable gsMatrix<Scalar> res;

public:

    frprod_expr(_expr<E1> const& u, _expr<E2> const& v)
    : _u(u), _v(v)
    {
        //todo: add check() functions, which will evaluate expressions on an empty matrix (no points) to setup initial dimensions ???
        //GISMO_ASSERT(_u.rows() == _v.rows(),
        //             "Wrong dimensions "<<_u.rows()<<"!="<<_v.rows()<<" in % operation");
        //GISMO_ASSERT(_u.cols() == _v.cols(),
        //             "Wrong dimensions "<<_u.cols()<<"!="<<_v.cols()<<" in % operation");
    }

    const gsMatrix<Scalar> & eval(const index_t k) const //todo: specialize for nb==1
    {
        // assert _u.size()==_v.size()
        const index_t rb = _u.rows();
        const index_t nb = _u.cardinality();
        auto A = _u.eval(k);
        auto B = _v.eval(k);
        res.resize(nb, nb);
        for (index_t i = 0; i!=nb; ++i) // all with all
            for (index_t j = 0; j!=nb; ++j)
                res(i,j) =
                    (A.middleCols(i*rb,rb).array() * B.middleCols(j*rb,rb).array()).sum();
        return res;
    }

    index_t rows() const { return _u.cols() / _u.rows(); }
    index_t cols() const { return _u.cols() / _u.rows(); }

    void parse(gsExprHelper<Scalar> & evList) const
    { _u.parse(evList); _v.parse(evList); }

    const gsFeSpace<Scalar> & rowVar() const { return _u.rowVar(); }
    const gsFeSpace<Scalar> & colVar() const { return _v.colVar(); }

    void print(std::ostream &os) const
    { os << "("; _u.print(os); os<<" % "; _v.print(os); os<<")";}
};

/*

  Expression for the Frobenius matrix (or double dot) product (second
  version), When left hand only side is block-wise

  [A1 A2 A3] : B = [A1:B  A2:B  A3:B]
*/
template <typename E1, typename E2>
class frprod_expr<E1,E2,false> : public _expr<frprod_expr<E1, E2,false> >
{
public:
    typedef typename E1::Scalar Scalar;
    enum {ScalarValued = 0, Space = E1::Space, ColBlocks= E1::ColBlocks};

private:
    typename E1::Nested_t _u;
    typename E2::Nested_t _v;

    mutable gsMatrix<Scalar> res;

public:

    frprod_expr(_expr<E1> const& u, _expr<E2> const& v)
    : _u(u), _v(v)
    {
        // gsInfo << "expression is space ? "<<E1::Space <<"\n"; _u.print(gsInfo);
        // GISMO_ASSERT(_u.rows() == _v.rows(),
        //              "Wrong dimensions "<<_u.rows()<<"!="<<_v.rows()<<" in % operation");
        // GISMO_ASSERT(_u.cols() == _v.cols(),
        //              "Wrong dimensions "<<_u.cols()<<"!="<<_v.cols()<<" in % operation");
    }

    const gsMatrix<Scalar> & eval(const index_t k) const //todo: specialize for nb==1
    {
        // assert _u.size()==_v.size()
        auto A = _u.eval(k);
        auto B = _v.eval(k);
        const index_t rb = A.rows(); //==cb
        const index_t nb = _u.cardinality();
        res.resize(nb, 1);
        for (index_t i = 0; i!=nb; ++i) // all with all
            res(i,0) =
                (A.middleCols(i*rb,rb).array() * B.array()).sum();
        return res;
    }

    index_t rows() const { return _u.cols() / _u.rows(); }
    index_t cols() const { return 1; }

    void parse(gsExprHelper<Scalar> & evList) const
    { _u.parse(evList); _v.parse(evList); }


    const gsFeSpace<Scalar> & rowVar() const { return _u.rowVar(); }
    const gsFeSpace<Scalar> & colVar() const { return _v.rowVar(); }

    void print(std::ostream &os) const
    { os << "("; _u.print(os); os<<" % "; _v.print(os); os<<")";}
};

/*
  Expression for scalar division operation (first version)
*/
template <typename E1, typename E2>
class divide_expr : public _expr<divide_expr<E1,E2> >
{
    typename E1::Nested_t _u;
    typename E2::Nested_t _v;

public:
    typedef typename E1::Scalar Scalar;

public:
    enum {ScalarValued = E1::ScalarValued, ColBlocks= E2::ColBlocks};
    enum {Space = E1::Space}; // The denominator E2 has to be scalar.

    divide_expr(_expr<E1> const& u, _expr<E2> const& v)
    : _u(u), _v(v)
    {
        GISMO_STATIC_ASSERT(E2::ScalarValued, "The denominator needs to be scalar valued.");
    }

    AutoReturn_t eval(const index_t k) const
    { return ( _u.eval(k) / _v.eval(k) ); }

    index_t rows() const { return _u.rows(); }
    index_t cols() const { return _u.cols(); }

    void parse(gsExprHelper<Scalar> & evList) const
    { _u.parse(evList); _v.parse(evList); }


    const gsFeSpace<Scalar> & rowVar() const { return _u.rowVar(); }
    const gsFeSpace<Scalar> & colVar() const { return _u.colVar(); }

    void print(std::ostream &os) const
    { os << "("; _u.print(os);os <<" / ";_v.print(os);os << ")"; }
};

/*
  Division specialization (second version) for constant value denominator
*/
template <typename E1>
class divide_expr<E1,typename E1::Scalar>
    : public _expr<divide_expr<E1,typename E1::Scalar> >
{
public:
    typedef typename E1::Scalar Scalar;

private:
    typename E1::Nested_t _u;
    Scalar  const   _c;

public:
    enum {Space= E1::Space, ScalarValued = E1::ScalarValued, ColBlocks= E1::ColBlocks};

    divide_expr(_expr<E1> const& u, Scalar const  c)
    : _u(u), _c(c) { }

    AutoReturn_t eval(const index_t k) const
    { return ( _u.eval(k) / _c ); }

    index_t rows() const { return _u.rows(); }
    index_t cols() const { return _u.cols(); }

    void parse(gsExprHelper<Scalar> & evList) const
    { _u.parse(evList); }


    const gsFeSpace<Scalar> & rowVar() const { return _u.rowVar(); }
    const gsFeSpace<Scalar> & colVar() const { return _u.colVar(); }

    void print(std::ostream &os) const
    { os << "("; _u.print(os);os <<"/"<< _c << ")"; }
};

/*
  Division specialization (third version) for constant value
  numerator
*/
template <typename E2>
class divide_expr<typename E2::Scalar,E2>
    : public _expr<divide_expr<typename E2::Scalar,E2> >
{
public:
    typedef typename E2::Scalar Scalar;

private:
    Scalar  const   _c;
    typename E2::Nested_t _u;
public:
    enum {Space= 0, ScalarValued = 1, ColBlocks= 0};

    divide_expr(Scalar const c, _expr<E2> const& u)
    : _c(c), _u(u)
    { GISMO_STATIC_ASSERT(E2::ScalarValued, "The denominator needs to be scalar valued."); }

    Scalar eval(const index_t k) const
    { return ( _c / _u.val().eval(k) ); }

    index_t rows() const { return 0; }
    index_t cols() const { return 0; }

    void parse(gsExprHelper<Scalar> & evList) const
    { _u.parse(evList); }


    const gsFeSpace<Scalar> & rowVar() const { return _u.rowVar(); }
    const gsFeSpace<Scalar> & colVar() const { return _u.colVar(); }

    void print(std::ostream &os) const
    { os << "("<< _c <<"/";_u.print(os);os << ")";}
};

/*
  Expression for addition operation
*/
template <typename E1, typename E2>
class add_expr : public _expr<add_expr<E1, E2> >
{
    typename E1::Nested_t _u;
    typename E2::Nested_t _v;

public:
    enum {ScalarValued = E1::ScalarValued && E2::ScalarValued,
        ColBlocks = E1::ColBlocks || E2::ColBlocks };
    enum {Space = E1::Space}; // == E2::Space

    typedef typename E1::Scalar Scalar;

    add_expr(_expr<E1> const& u, _expr<E2> const& v)
    : _u(u), _v(v)
    {
        GISMO_ENSURE((int)E1::Space == (int)E2::Space &&
                     _u.rowVar()==_v.rowVar() && _u.colVar()==_v.colVar(),
                     "Error: adding apples and oranges (use comma instead),"
                     " namely:\n" << _u <<"\n"<<_v<<
                     " \nvars:\n" << _u.rowVar().id()<<"!="<<_v.rowVar().id() <<", "<< _u.colVar().id()<<"!="<<_v.colVar().id()<<
                     " \nspaces:\n" << (int)E1::Space<< "!="<< (int)E2::Space
            );
    }

    mutable Temporary_t res;
    const Temporary_t & eval(const index_t k) const
    {
        GISMO_ASSERT(_u.rows() == _v.rows(),
                     "Wrong dimensions "<<_u.rows()<<"!="<<_v.rows()<<" in + operation:\n"
                     << _u <<" plus \n" << _v );
        GISMO_ASSERT(_u.cols() == _v.cols(),
                     "Wrong dimensions "<<_u.cols()<<"!="<<_v.cols()<<" in + operation:\n"
                     << _u <<" plus \n" << _v );
        res = _u.eval(k) + _v.eval(k);
        return res;
    }

    index_t rows() const { return _u.rows(); }
    index_t cols() const { return _u.cols(); }

    void parse(gsExprHelper<Scalar> & evList) const
    { _u.parse(evList); _v.parse(evList); }


    index_t cardinality_impl() const { return _u.cardinality_impl(); }

    const gsFeSpace<Scalar> & rowVar() const { return _u.rowVar(); }
    const gsFeSpace<Scalar> & colVar() const { return _v.colVar(); }

    void print(std::ostream &os) const
    { os << "("; _u.print(os);os <<" + ";_v.print(os);os << ")"; }
};

/*
  lincom_expr (lc) ?
  Expression for (square) matrix summation operation

  M [r x r*k] is a list of matrices
  Summation is done over k,
  [M1 M2 .. Mk]

  u [s x k] is a list of vectors

  Computed quantity is of size [r x r*s] and contains
  [ ... sum_k(Mk * u(s,k) ) ... ]_s
*/
template <typename E1, typename E2>
class summ_expr : public _expr<summ_expr<E1,E2> >
{
public:
    typedef typename E1::Scalar Scalar;

    enum {Space = E1::Space, ScalarValued= 0, ColBlocks= E2::ColBlocks};

    summ_expr(E1 const& u, E2 const& M) : _u(u), _M(M) { }

    const gsMatrix<Scalar> & eval(const index_t k) const
    {
        auto sl   = _u.eval(k);
        const index_t sr = sl.rows();
        auto ml   = _M.eval(k);
        const index_t mr = ml.rows();
        const index_t mb = _M.cardinality();

        GISMO_ASSERT(_M.cols()==_M.rows(),"Matrix must be square: "<< _M.rows()<<" x "<< _M.cols() << " expr: "<< _M );
        GISMO_ASSERT(mb==_u.cols(),"cardinality must match vector, but card(M)="<<_M.cardinality()<<" and cols(u)="<<_u.cols());

        res.setZero(mr, sr * mr);
        for (index_t i = 0; i!=sr; ++i)
            for (index_t t = 0; t!=mb; ++t) // lc
                res.middleCols(i*mr,mr) += sl(i,t) * ml.middleCols(t*mr,mr);
        return res;
    }

    index_t rows() const { return _M.rows(); }
    index_t cols() const { return _M.rows(); } //_u.rows()

    void parse(gsExprHelper<Scalar> & evList) const
    { _u.parse(evList); _M.parse(evList); }

    const gsFeSpace<Scalar> & rowVar() const { return _u.rowVar(); }
    const gsFeSpace<Scalar> & colVar() const { return gsNullExpr<Scalar>::get(); }

    index_t cardinality_impl() const
    { GISMO_ERROR("Something went terribly wrong"); }

    void print(std::ostream &os) const
    { os << "sum("; _M.print(os); os<<","; _u.print(os); os<<")"; }

private:
    typename E1::Nested_t _u;
    typename E2::Nested_t _M;

    mutable gsMatrix<Scalar> res;
};


/*
  Expression for subtraction operation
*/
template <typename E1, typename E2>
class sub_expr : public _expr<sub_expr<E1, E2> >
{
    typename E1::Nested_t _u;
    typename E2::Nested_t _v;

public:
    enum {ScalarValued = E1::ScalarValued && E2::ScalarValued,
        ColBlocks = E1::ColBlocks || E2::ColBlocks };
    enum {Space = E1::Space}; // == E2::Space

    typedef typename E1::Scalar Scalar;

    sub_expr(_expr<E1> const& u, _expr<E2> const& v)
    : _u(u), _v(v)
    {
        GISMO_ENSURE((int)E1::Space == (int)E2::Space &&
                     _u.rowVar()==_v.rowVar() && _u.colVar()==_v.colVar(),
                     "Error: substracting apples from oranges (use comma instead),"
                     " namely:\n" << _u <<"\n"<<_v);
    }

    mutable Temporary_t res;
    const Temporary_t & eval(const index_t k) const
    {
        // GISMO_ASSERT(_u.rowVar().id()==_v.rowVar().id() && _u.rowVar().isAcross()==_v.rowVar().isAcross(),
        //     "The row spaces are not split compatibly.");
        // GISMO_ASSERT(_u.colVar().id()==_v.colVar().id() && _u.colVar().isAcross()==_v.colVar().isAcross(),
        //     "The col spaces are not split compatibly.");
        GISMO_ASSERT(_u.rows() == _v.rows(),
                     "Wrong dimensions "<<_u.rows()<<"!="<<_v.rows()<<" in - operation:\n" << _u <<" minus \n" << _v );
        GISMO_ASSERT(_u.cols() == _v.cols(),
                     "Wrong dimensions "<<_u.cols()<<"!="<<_v.cols()<<" in - operation:\n" << _u <<" minus \n" << _v );
        GISMO_ASSERT(_u.cardinality() == _u.cardinality(),
                     "Cardinality "<< _u.cardinality()<<" != "<< _v.cardinality());
        //return (_u.eval(k) - _v.eval(k) ).eval();
        //return (_u.eval(k) - _v.eval(k) ); // any temporary matrices eval(.) will leak mem.
        res = _u.eval(k) - _v.eval(k);
        return res;
    }

    index_t rows() const { return _u.rows(); }
    index_t cols() const { return _u.cols(); }

    void parse(gsExprHelper<Scalar> & evList) const
    { _u.parse(evList); _v.parse(evList); }

    const gsFeSpace<Scalar> & rowVar() const { return _u.rowVar(); }
    const gsFeSpace<Scalar> & colVar() const { return _v.colVar(); }

    index_t cardinality_impl() const
    {
        GISMO_ASSERT(_u.cardinality() == _u.cardinality(),
                     "Cardinality "<< _u.cardinality()<<" != "<< _v.cardinality());
        return _u.cardinality();
    }

    void print(std::ostream &os) const
    { os << "("; _u.print(os); os<<" - ";_v.print(os); os << ")";}
};

/*
  Expression for symmetrization operation
*/
template <typename E>
class symm_expr : public _expr<symm_expr<E> >
{
    typename E::Nested_t _u;

    mutable gsMatrix<typename E::Scalar> tmp;
public:
    typedef typename E::Scalar Scalar;

    enum { Space = (0==E::Space ? 0 : E::Space), ScalarValued= E::ScalarValued, ColBlocks= E::ColBlocks };

    symm_expr(_expr<E> const& u)
    : _u(u) { }

    MatExprType eval(const index_t k) const
    {
        //const MatExprType tmp = _u.eval(k);
        tmp = _u.eval(k);
        // todo: avoid temporary or not ?
        return tmp * tmp.transpose();
    }

    index_t rows() const { return _u.rows(); }
    index_t cols() const { return _u.rows(); }

    void parse(gsExprHelper<Scalar> & evList) const
    { _u.parse(evList); }

    const gsFeSpace<Scalar> & rowVar() const { return _u.rowVar(); }
    const gsFeSpace<Scalar> & colVar() const { return _u.rowVar(); }

    void print(std::ostream &os) const { os << "symm("; _u.print(os); os <<")"; }
};

template <typename E>
class symmetrize_expr : public _expr<symmetrize_expr<E> >
{
    typename E::Nested_t _u;

    mutable gsMatrix<typename E::Scalar> tmp;
public:
    enum { Space = (0==E::Space ? 0 : 3), ScalarValued=E::ScalarValued, ColBlocks= E::ColBlocks };
    typedef typename E::Scalar Scalar;

    symmetrize_expr(_expr<E> const& u)
    : _u(u) { }

    MatExprType eval(const index_t k) const
    {
        //const MatExprType tmp = _u.eval(k);
        tmp = _u.eval(k);
        // todo: avoid temporary or not ?
        return tmp + tmp.transpose();
    }

    index_t rows() const { return _u.rows(); }
    index_t cols() const { return _u.rows(); }

    void parse(gsExprHelper<Scalar> & evList) const
    { _u.parse(evList); }

    const gsFeSpace<Scalar> & rowVar() const { return _u.rowVar(); }
    const gsFeSpace<Scalar> & colVar() const { return _u.rowVar(); }
    index_t cardinality_impl() const { return _u.cardinality_impl(); }

    void print(std::ostream &os) const { os << "symmetrize("; _u.print(os); os <<")"; }
};

/* Symmetrization operation
   template <typename E> symm_expr<E> const
   symm(_expr<E> const& u) { return symm_expr<E>(u);}
*/

#undef MatExprType
#undef AutoReturn_t
//----------------------------------------------------------------------------------

/// The identity matrix of dimension \a dim
EIGEN_STRONG_INLINE idMat_expr id(const index_t dim) { return idMat_expr(dim); }

EIGEN_STRONG_INLINE constMat_expr ones(const index_t dim) { 
    gsMatrix<real_t> ones(dim, dim);
    ones.fill(1);
    return constMat_expr(ones); 
    }

EIGEN_STRONG_INLINE constMat_expr mat(const gsMatrix<real_t> mat) { return constMat_expr(mat); }

// Returns the unit as an expression
//EIGEN_STRONG_INLINE _expr<real_t> one() { return _expr<real_t,true>(1); }


/// Absolute value
template<class E> EIGEN_STRONG_INLINE
abs_expr<E> abs(const E & u) { return abs_expr<E>(u); }

/// The gradient of a variable
template<class E> EIGEN_STRONG_INLINE
grad_expr<E> grad(const E & u) { return grad_expr<E>(u); }

/// The derivative of the jacobian of a geometry map with respect to a coordinate.
template<class E> EIGEN_STRONG_INLINE
dJacdc_expr<E> dJacdc(const E & u, index_t c) { return dJacdc_expr<E>(u,c); }

/// The curl of a finite element variable
template<class T> EIGEN_STRONG_INLINE
curl_expr<T> curl(const gsFeVariable<T> & u) { return curl_expr<T>(u); }

/// The nabla (\f$\nabla\f$) of a finite element variable
template<class T> EIGEN_STRONG_INLINE
nabla_expr<T> nabla(const gsFeVariable<T> & u) { return nabla_expr<T>(u); }

/// The (outer pointing) boundary normal of a geometry map
template<class T> EIGEN_STRONG_INLINE
onormal_expr<T> nv(const gsGeometryMap<T> & u) { return onormal_expr<T>(u); }

template<class T> EIGEN_STRONG_INLINE
normal_expr<T> sn(const gsGeometryMap<T> & u) { return normal_expr<T>(u); }

/// The tangent boundary vector of a geometry map in 2D
template<class T> EIGEN_STRONG_INLINE
tangent_expr<T> tv(const gsGeometryMap<T> & u) { return tangent_expr<T>(u); }

template<class E> EIGEN_STRONG_INLINE
lapl_expr<E> lapl(const symbol_expr<E> & u) { return lapl_expr<E>(u); }

template<class T> EIGEN_STRONG_INLINE
lapl_expr<gsFeSolution<T> > lapl(const gsFeSolution<T> & u)
{ return lapl_expr<gsFeSolution<T> >(u); }

/// The second fundamental form of \a G
template<class T> EIGEN_STRONG_INLINE fform2nd_expr<T> fform2nd(const gsGeometryMap<T> & G)
{ return fform2nd_expr<T>(G); }

/// The Jacobian matrix of a FE variable
template<class E> EIGEN_STRONG_INLINE
jac_expr<E> jac(const symbol_expr<E> & u) { return jac_expr<E>(u); }

/// The Jacobian matrix of a geometry map
template<class T> EIGEN_STRONG_INLINE
jac_expr<gsGeometryMap<T> > jac(const gsGeometryMap<T> & G) {return jac_expr<gsGeometryMap<T> >(G);}

/// Jacobian matrix for a solution expression
template<class T> EIGEN_STRONG_INLINE
grad_expr<gsFeSolution<T> > jac(const gsFeSolution<T> & s) {return grad_expr<gsFeSolution<T> >(s);}

template<class E> EIGEN_STRONG_INLINE
hess_expr<E> hess(const symbol_expr<E> & u) { return hess_expr<E>(u); }

/// The hessian of a geometry map
template<class T> EIGEN_STRONG_INLINE
hess_expr<gsGeometryMap<T> > hess(const gsGeometryMap<T> & u) { return hess_expr<gsGeometryMap<T> >(u); }

/// The hessian of a solution variable
template<class T> EIGEN_STRONG_INLINE
hess_expr<gsFeSolution<T> > hess(const gsFeSolution<T> & u) { return hess_expr<gsFeSolution<T> >(u); }

/// The partial derivatives of the Jacobian matrix of a geometry map
template<class T> EIGEN_STRONG_INLINE
dJacG_expr<T> dJac(const gsGeometryMap<T> & G) { return dJacG_expr<T>(G); }

/// The measure of a geometry map
template<class T> EIGEN_STRONG_INLINE
meas_expr<T> meas(const gsGeometryMap<T> & G) { return meas_expr<T>(G); }

/// Multiplication operator for expressions
template <typename E1, typename E2> EIGEN_STRONG_INLINE
mult_expr<E1,E2> const operator*(_expr<E1> const& u, _expr<E2> const& v)
{ return mult_expr<E1, E2>(u, v); }

template <typename E2> EIGEN_STRONG_INLINE
mult_expr<typename E2::Scalar,E2,false> const
operator*(typename E2::Scalar const& u, _expr<E2> const& v)
{ return mult_expr<typename E2::Scalar, E2, false>(u, v); }

template <typename E1> EIGEN_STRONG_INLINE
mult_expr<typename E1::Scalar,E1,false> const
operator*(_expr<E1> const& v, typename E1::Scalar const& u)
{ return mult_expr<typename E1::Scalar,E1, false>(u, v); }

template <typename E1> EIGEN_STRONG_INLINE
mult_expr<typename E1::Scalar,E1,false> const
operator-(_expr<E1> const& u)
{ return mult_expr<typename E1::Scalar,E1, false>(-1, u); }

template <typename E> mult_expr<constMat_expr, E> const
operator*( gsMatrix<typename E::Scalar> const& u, _expr<E> const& v)
{ return mult_expr<constMat_expr, E>(mat(u), v); }

template <typename E> mult_expr<E, constMat_expr> const
operator*(_expr<E> const& u, gsMatrix<typename E::Scalar> const& v)
{ return mult_expr<E, constMat_expr>(u, mat(v) ); }

/// Frobenious product (also known as double dot product) operator for expressions
template <typename E1, typename E2> EIGEN_STRONG_INLINE
frprod_expr<E1,E2> const  operator%(_expr<E1> const& u, _expr<E2> const& v)
{ return frprod_expr<E1, E2>(u, v); }

/// Scalar division operator for expressions
template <typename E1, typename E2> EIGEN_STRONG_INLINE
divide_expr<E1,E2> const operator/(_expr<E1> const& u, _expr<E2> const& v)
{ return divide_expr<E1,E2>(u, v); }

template <typename E> EIGEN_STRONG_INLINE
divide_expr<E,typename E::Scalar> const
operator/(_expr<E> const& u, const typename E::Scalar v)
{ return divide_expr<E,typename E::Scalar>(u, v); }

template <typename E> EIGEN_STRONG_INLINE
divide_expr<typename E::Scalar,E> const
operator/(const typename E::Scalar u, _expr<E> const& v)
{ return divide_expr<typename E::Scalar,E>(u, v); }

/// Addition operator for expressions
template <typename E1, typename E2> EIGEN_STRONG_INLINE
add_expr<E1,E2> const operator+(_expr<E1> const& u, _expr<E2> const& v)
{ return add_expr<E1, E2>(u, v); }

/// Addition operator for expressions and numbers
template <typename E> EIGEN_STRONG_INLINE
add_expr< E, _expr<typename E::Scalar, true> >
operator+(_expr<E> const& u, const typename E::Scalar v)
{ return add_expr<E,_expr<typename E::Scalar>>(u, _expr<typename E::Scalar,true>(v)); }

/// Addition operator for expressions and numbers
template <typename E> EIGEN_STRONG_INLINE
add_expr< E, _expr<typename E::Scalar, true> >
operator+(const typename E::Scalar v, _expr<E> const& u)
{ return add_expr<E,_expr<typename E::Scalar>>(u, _expr<typename E::Scalar,true>(v)); }

/// Matrix-summation operator for expressions
template <typename E1, typename E2> EIGEN_STRONG_INLINE
summ_expr<E1,E2> const summ(E1 const & u, E2 const& M)
{ return summ_expr<E1,E2>(u, M); }

/// Matrix by space TODO: find better name and/or description? And is this the best place?
/// [Jg Jg Jg] * Jb ..
template <typename E1, typename E2> EIGEN_STRONG_INLINE
matrix_by_space_expr<E1,E2> const matrix_by_space(E1 const & u, E2 const& v)
{ return matrix_by_space_expr<E1,E2>(u, v); }

/// Matrix by space TODO: find better name and/or description? And is this the best place?
/// [Jg Jg Jg] * Jb ..
template <typename E1, typename E2> EIGEN_STRONG_INLINE
matrix_by_space_expr_tr<E1,E2> const matrix_by_space_tr(E1 const & u, E2 const& v)
{ return matrix_by_space_expr_tr<E1,E2>(u, v); }

/// Subtraction operator for expressions
template <typename E1, typename E2> EIGEN_STRONG_INLINE
sub_expr<E1,E2> const operator-(_expr<E1> const& u, _expr<E2> const& v)
{ return sub_expr<E1, E2>(u, v); }

template <typename E2> EIGEN_STRONG_INLINE
sub_expr<_expr<typename E2::Scalar>,E2> const
operator-(typename E2::Scalar const& s, _expr<E2> const& v)
{
    // assert E2::ScalarValued
    return sub_expr<_expr<typename E2::Scalar>, E2>(_expr<typename E2::Scalar>(s), v);
}


// Shortcuts for common quantities, for instance function
// transformations by the geometry map \a G
#define GISMO_SHORTCUT_VAR_EXPRESSION(name,impl) template<class E> EIGEN_STRONG_INLINE \
    auto name(const E & u) -> decltype(impl) { return impl; }
#define GISMO_SHORTCUT_MAP_EXPRESSION(name,impl) template<class T> EIGEN_STRONG_INLINE \
    auto name(const gsGeometryMap<T> & G)  -> decltype(impl) { return impl; }
#define GISMO_SHORTCUT_PHY_EXPRESSION(name,impl) template<class E> EIGEN_STRONG_INLINE \
    auto name(const E & u, const gsGeometryMap<typename E::Scalar> & G)  -> decltype(impl) { return impl; }

// Divergence
GISMO_SHORTCUT_VAR_EXPRESSION(  div, jac(u).trace() )
GISMO_SHORTCUT_PHY_EXPRESSION( idiv, ijac(u,G).trace()    )

// The unit (normalized) boundary (outer pointing) normal
GISMO_SHORTCUT_MAP_EXPRESSION(unv, nv(G).normalized()   )
// The unit (normalized) boundary (surface) normal
GISMO_SHORTCUT_MAP_EXPRESSION(usn, sn(G).normalized()   )

GISMO_SHORTCUT_PHY_EXPRESSION(igrad, grad(u)*jac(G).ginv() ) // transpose() problem ??
GISMO_SHORTCUT_VAR_EXPRESSION(igrad, grad(u) ) // u is presumed to be defined over G

GISMO_SHORTCUT_PHY_EXPRESSION( ijac, jac(u) * jac(G).ginv())

// note and todo: does this work for non-scalar solutions?
GISMO_SHORTCUT_PHY_EXPRESSION(ihess,
                              jac(G).ginv().tr()*( hess(u) - summ(igrad(u,G),hess(G)) ) * jac(G).ginv() )
GISMO_SHORTCUT_VAR_EXPRESSION(ihess, hess(u) )

GISMO_SHORTCUT_PHY_EXPRESSION(ilapl, ihess(u,G).trace()   )
GISMO_SHORTCUT_VAR_EXPRESSION(ilapl, hess(u).trace() )

GISMO_SHORTCUT_VAR_EXPRESSION(fform, jac(u).tr()*jac(u) )
GISMO_SHORTCUT_VAR_EXPRESSION(shapeop, fform(u).inv() * fform2nd(u) )

#undef GISMO_SHORTCUT_PHY_EXPRESSION
#undef GISMO_SHORTCUT_VAR_EXPRESSION
#undef GISMO_SHORTCUT_MAP_EXPRESSION

} // namespace expr

} //namespace gismo<|MERGE_RESOLUTION|>--- conflicted
+++ resolved
@@ -1587,17 +1587,12 @@
     // insert g-coefficients to the solution vector
     void insert(const gsGeometry<T> & g, const index_t p = 0) const
     {
-<<<<<<< HEAD
         insert(g.coefs(), p);
     }
 
     // insert g-coefficients to the solution vector
     void insert(const gsMatrix<T> & cf, const index_t p = 0) const
     {
-        const index_t dim = _u.dim();
-=======
-        const gsMatrix<T> & cf = g.coefs();
->>>>>>> a98751c9
         gsMatrix<T> & sol = *_Sv;
         //gsMatrix<T> & fixedPart = _u.fixedPart();
         const gsDofMapper & mapper = _u.mapper();
