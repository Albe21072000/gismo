--- conflicted
+++ resolved
@@ -184,13 +184,6 @@
         GISMO_ASSERT(static_cast<size_t>(id)<m_vrow.size(),
                      "Given ID "<<id<<" exceeds "<<m_vrow.size()-1 );
 
-<<<<<<< HEAD
-        expr::gsFeSpace<T> u = m_exprdata->getSpace(mp,dim);
-        m_sdata.emplace_back(mp,dim,id);
-        u.setSpaceData(m_sdata.back());
-        m_vrow[id] = m_vcol[id] = &m_sdata.back();
-        return u;
-=======
         if ( (m_vrow[id]==nullptr) ||
              ((size_t)id<m_vcol.size() && m_vrow[id]==m_vcol[id]) )
         {
@@ -206,7 +199,6 @@
         expr::gsFeSpace<T> s = m_exprdata->getSpace(mp,dim);
         s.setSpaceData(m_sdata.back());
         return s;
->>>>>>> 4da85934
     }
 
     /// \brief Registers \a mp as an isogeometric test space
@@ -222,17 +214,7 @@
     /// \note The dimension is set to the same as \a u, unless the caller
     /// sets as a third argument a new value.
     space getTestSpace(space u, const gsFunctionSet<T> & mp, index_t dim = -1)
-<<<<<<< HEAD
-    {
-        expr::gsFeSpace<T> s = m_exprdata->getSpace(mp,(-1 == dim ? u.dim() : dim));
-        m_sdata.emplace_back(mp,s.dim(),u.id());
-        s.setSpaceData(m_sdata.back());
-        m_vrow[s.id()] = &m_sdata.back();
-        return s;
-    }
-=======
     { return getTestSpace( mp,(-1 == dim ? u.dim() : dim), u.id() ); }
->>>>>>> 4da85934
 
     /// Return a variable handle (previously created by getSpace) for
     /// unknown \a id
@@ -294,19 +276,11 @@
     void setFixedDofs(const gsMatrix<T> & coefMatrix, short_t unk = 0, size_t patch = 0);
 
     /// \brief Initializes the sparse system (sparse matrix and rhs)
-<<<<<<< HEAD
     void initSystem(const index_t numRhs = 1)
     {
         // Check spaces.nPatches==mesh.patches
         initMatrix();
         m_rhs.setZero(numTestDofs(), numRhs);
-=======
-    void initSystem()
-    {
-        // Check spaces.nPatches==mesh.patches
-        initMatrix();
-        m_rhs.setZero(numDofs(), 1);
->>>>>>> 4da85934
     }
 
     /// \brief Initializes the sparse matrix only
@@ -375,15 +349,9 @@
     /// \brief Adds the expressions \a args to the system matrix/rhs
     /// The arguments are considered as integrals over the boundary
     /// parts in \a BCs
-<<<<<<< HEAD
-    template<class... expr> void assemble(const bcRefList & BCs, expr&... args);
-
-    template<class... expr> void assemble(const ifContainer & iFaces, expr... args);
-=======
     template<class... expr> void assembleBdr(const bcRefList & BCs, expr&... args);
 
     template<class... expr> void assembleIfc(const ifContainer & iFaces, expr... args);
->>>>>>> 4da85934
     /*
       template<class... expr> void collocate(expr... args);// eg. collocate(-ilapl(u), f)
     */
@@ -506,9 +474,6 @@
                 //colMap.localToGlobal(colInd0, u.data().patchId, colInd);
                 GISMO_ASSERT( colMap.boundarySize()==fixedDofs.size(),
                               "Invalid values for fixed part");
-                // gsDebugVar(rowInd.transpose());
-                // gsDebugVar(colInd.transpose());
-                // gsDebugVar(localMat);
             }
 
             for (index_t r = 0; r != rd; ++r)
@@ -541,12 +506,7 @@
                                     else // colMap.is_boundary_index(jj) )
                                     {
                                         // Symmetric treatment of eliminated BCs
-<<<<<<< HEAD
-                                        GISMO_ASSERT(1==m_rhs.cols(),
-                                                     "The right-hnad side has more than one columns");
-=======
                                         // GISMO_ASSERT(1==m_rhs.cols(), "-");
->>>>>>> 4da85934
 #                                       pragma omp atomic
                                         m_rhs.at(ii) -= localMat(rls+i,cls+j) *
                                             fixedDofs.at(colMap.global_to_bindex(jj));
@@ -556,14 +516,9 @@
                         }
                         else
                         {
-<<<<<<< HEAD
                             //The right-hand side can have more than one columns
 #                           pragma omp critical (acc_m_rhs)
                             m_rhs.row(ii) += localMat.row(rls+i);
-=======
-#                           pragma omp atomic
-                            m_rhs.at(ii) += localMat.at(rls+i);
->>>>>>> 4da85934
                         }
                     }
                 }
@@ -645,18 +600,6 @@
     }
 } // setFixedDofs
 
-<<<<<<< HEAD
-template<class T> void gsExprAssembler<T>::resetDimensions()
-{
-    for (size_t i = 1; i!=m_vcol.size(); ++i)
-    {
-        m_vcol[i]->mapper.setShift(m_vcol[i-1]->mapper.firstIndex() +
-                                     m_vcol[i-1]->dim*m_vcol[i-1]->mapper.freeSize() );
-
-        if ( m_vcol[i] != m_vrow[i] )
-            m_vrow[i]->mapper.setShift(m_vrow[i-1]->mapper.firstIndex() +
-                                         m_vrow[i-1]->dim*m_vrow[i-1]->mapper.freeSize() );
-=======
 
 template<class T> void gsExprAssembler<T>::resetDimensions()
 {
@@ -674,7 +617,6 @@
             m_vrow[i]->mapper.setShift(m_vrow[i-1]->mapper.firstIndex() +
                                        m_vrow[i-1]->dim*m_vrow[i-1]->mapper.freeSize() );
         }
->>>>>>> 4da85934
     }
 }
 
@@ -753,11 +695,7 @@
 
 template<class T>
 template<class... expr>
-<<<<<<< HEAD
-void gsExprAssembler<T>::assemble(const bcRefList & BCs, expr&... args)
-=======
 void gsExprAssembler<T>::assembleBdr(const bcRefList & BCs, expr&... args)
->>>>>>> 4da85934
 {
     GISMO_ASSERT(matrix().cols()==numDofs(), "System not initialized");
 
@@ -817,11 +755,7 @@
 }
 
 template<class T> template<class... expr>
-<<<<<<< HEAD
-void gsExprAssembler<T>::assemble(const ifContainer & iFaces, expr... args)
-=======
 void gsExprAssembler<T>::assembleIfc(const ifContainer & iFaces, expr... args)
->>>>>>> 4da85934
 {
     GISMO_ASSERT(matrix().cols()==numDofs(), "System not initialized");
 
