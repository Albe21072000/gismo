/** @file gsTHBSplineBasis.hpp

    @brief Provides implementation of THBSplineBasis class.

    This file is part of the G+Smo library.

    This Source Code Form is subject to the terms of the Mozilla Public
    License, v. 2.0. If a copy of the MPL was not distributed with this
    file, You can obtain one at http://mozilla.org/MPL/2.0/.

    Author(s): G. Kiss, A. Mantzaflaris, J. Speh
*/

#pragma once

#include <gsCore/gsMultiPatch.h>

#include <gsNurbs/gsBoehm.h>
#include <gsNurbs/gsDeboor.hpp>

#include <gsIO/gsXml.h>
#include <gsIO/gsXmlGenericUtils.hpp>

#include <gsTensor/gsTensorTools.h>

namespace gismo
{

template<short_t d, class T>
gsMatrix<index_t>  gsTHBSplineBasis<d,T>::
boundaryOffset(boxSide const & s,index_t offset) const
{
    if (1!=offset)
        return gsHTensorBasis<d,T>::boundaryOffset(s,offset);
    else
    {
        //get information on the side
        const index_t k   = s.direction();
        const bool par = s.parameter();

        const index_t shift = ( par ? -1 : 1);

        std::vector<index_t> temp;
        gsVector<index_t,d>  ind;
        index_t hi;
        // i goes through all levels of the hierarchical basis
        for(unsigned i = 0; i <= this->maxLevel(); i++)
        {
            GISMO_ASSERT(static_cast<int>(offset)<this->m_bases[i]->size(k),
                         "Offset cannot be bigger than the amount of basis"
                         "functions orthogonal to Boxside s!");

            index_t r = ( par ? this->m_bases[i]->size(k) - 1 : 0);
            for (typename CMatrix::const_iterator it = m_xmatrix[i].begin();
                 it != m_xmatrix[i].end(); it++)
            {
                ind = this->m_bases[i]->tensorIndex(*it);
                if ( ind[k]==r )
                {
                    ind[k]+=shift;
                    hi = this->flatTensorIndexToHierachicalIndex(this->m_bases[i]->index(ind),i);

                    GISMO_ASSERT(hi!=-1,"Neightbouring basis function with coordinates "<<ind.transpose()<<" of level "<<i<<" does not exist.");

                    temp.push_back(hi);
                }
            }
        }
        return makeMatrix<index_t>(temp.begin(),temp.size(),1 );
    }

}

template<short_t d, class T>
typename gsTHBSplineBasis<d,T>::BoundaryBasisType * gsTHBSplineBasis<d,T>::basisSlice(index_t dir_fixed,T par ) const
{
    GISMO_ASSERT(d-1>=0,"d must be greater or equal than 1");
    GISMO_ASSERT(dir_fixed>=0 && static_cast<index_t>(dir_fixed)<d,"cannot fix a dir greater than dim or smaller than 0");
    const boxSide side(dir_fixed,0);
    const typename gsTensorBSplineBasis<d,T>::BoundaryBasisType::uPtr bBSplineBasis =
        this->m_bases[0]->boundaryBasis(side);
    typename gsTHBSplineBasis<d,T>::BoundaryBasisType* bBasis =
        new typename gsTHBSplineBasis<d,T>::BoundaryBasisType(*bBSplineBasis);//,this->m_tree.getMaxInsLevel()+1);

    if(d!=1)
    {
        std::vector<index_t> boxes;
        this->getBoxesAlongSlice(dir_fixed,par,boxes);
        bBasis->refineElements(boxes);
    }
    return bBasis;
}

template<short_t d, class T>
void gsTHBSplineBasis<d,T>::representBasis()
{
    // Cleanup previous basis
    this->m_is_truncated.resize(this->size());
    m_presentation.clear();

    gsMatrix<index_t, d, 2> element_ind(d, 2);
    point low, high;
    for (index_t j = 0; j < this->size(); ++j)
    {
        index_t level = this->levelOf(j);
        index_t tensor_index = this->flatTensorIndexOf(j, level);

        // element indices
        this->m_bases[level]->elementSupport_into(tensor_index, element_ind);

        // I tried with block, I can not trick the compiler to use references
        low = element_ind.col(0); //block<d, 1>(0, 0);
        high = element_ind.col(1); //block<d, 1>(0, 1);

        // Finds coarsest level that function, with supports given with
        // support indices of the coarsest level (low & high), has presentation
        // based only on B-Splines (and not THB-Splines).
        // this is not the same as query 3
        index_t clevel = this->m_tree.query4(low, high, level);

        if (level != clevel) // we must compute its presentation
        {
            this->m_tree.computeFinestIndex(low, level, low);
            this->m_tree.computeFinestIndex(high, level, high);

            this->m_is_truncated[j] = clevel;
            _representBasisFunction(j, clevel, low, high);
        }
        else
        {
            this->m_is_truncated[j] = -1;
        }
    }
}

template<short_t d, class T>
void gsTHBSplineBasis<d,T>::_representBasisFunction(
    const unsigned j,
    const unsigned pres_level,
    const gsVector<index_t, d>& finest_low,
    const gsVector<index_t, d>& finest_high)
{
    const unsigned cur_level = this->levelOf(j);

    // actual size of the coefficients
    gsVector<index_t, d> act_size_of_coefs(d);
    act_size_of_coefs.fill(1);

    // number of new coefficients
    unsigned nmb_of_coefs = _updateSizeOfCoefs(cur_level, pres_level,
                                               finest_low, finest_high,
                                               act_size_of_coefs);
    gsMatrix<T> coefs(nmb_of_coefs, 1);
    coefs.fill(0);
    coefs.row(0).setOnes();

    // vector of the numbers of the coefficients (in each dimension)
    // stored in coefs
    gsVector<index_t, d> vec_nmb_of_coefs(d);
    vec_nmb_of_coefs.fill(1);

    unsigned tensor_index = this->flatTensorIndexOf(j, cur_level);

    // B-Spline vector tensor index
    gsVector<index_t, d> bspl_vec_ti =
        this->m_bases[cur_level]->tensorIndex(tensor_index);


    // we need to separately save knot vectors because we will modify
    // them, when we proceed from one level on another
    std::vector<gsKnotVector<T> > vector_of_kv(d);

    // size of the coefficients that are affected in individual iteration
    gsVector<index_t, d> cur_size_of_coefs(d);
    cur_size_of_coefs.fill(1);

    for (unsigned level = cur_level; level < pres_level; ++level)
    {
        _updateSizeOfCoefs(level, level + 1, finest_low,
                           finest_high, cur_size_of_coefs);


        // index of a support of the j-th basis function (l_low, l_high
        // on level, and l1_high, l1_low on level + 1)
        gsVector<index_t, d> clow, chigh, fhigh, flow;

        this->m_tree.computeLevelIndex(finest_low, level, clow);
        this->m_tree.computeLevelIndex(finest_high, level, chigh);

        this->m_tree.computeLevelIndex(finest_low, level + 1, flow);
        this->m_tree.computeLevelIndex(finest_high, level + 1, fhigh);

        std::vector<T> knots;

        for (unsigned dim = 0; dim < d; ++dim)
        {
            const gsKnotVector<T>& ckv = m_bases[level  ]->knots(dim);
            const gsKnotVector<T>& fkv = m_bases[level+1]->knots(dim);

            if (level == cur_level)
                vector_of_kv[dim] = ckv;

            knots.clear();
            std::set_symmetric_difference(ckv.beginAt(clow[dim]), ckv.endAt(chigh[dim]),
                                          fkv.beginAt(flow[dim]), fkv.endAt(fhigh[dim]),
                                          std::back_inserter(knots));

            gsTensorBoehmRefineLocal<d,
                                     gsKnotVector<T>,
                                     gsMatrix<T>,
                                     typename std::vector<T>::const_iterator>
                (vector_of_kv[dim], bspl_vec_ti[dim], coefs, vec_nmb_of_coefs,
                 act_size_of_coefs,
                 cur_size_of_coefs, dim, knots.begin(), knots.end(),
                 true);
        }

        _truncate(coefs, act_size_of_coefs, cur_size_of_coefs,
                  level + 1, bspl_vec_ti, cur_level, finest_low);
    }

    _saveNewBasisFunPresentation(coefs, act_size_of_coefs,
                                 j, pres_level, finest_low);
}


template<short_t d, class T>
void gsTHBSplineBasis<d,T>::_saveNewBasisFunPresentation(
    const gsMatrix<T>& coefs,
    const gsVector<index_t, d>& act_size_of_coefs,
    const unsigned j,
    const unsigned pres_level,
    const gsVector<index_t, d>& finest_low)
{
    const unsigned level = this->levelOf(j);
    const unsigned tensor_index = this->flatTensorIndexOf(j, level);

    gsVector<index_t, d> bspl_vec_ti =
        this->m_bases[level]->tensorIndex(tensor_index);

    // finer tensor index
    const unsigned f_ten_index = _basisFunIndexOnLevel(bspl_vec_ti, level,
                                                       finest_low, pres_level);

    gsVector<index_t, d> act_coefs_strides(d);
    bspline::buildCoeffsStrides<d>(act_size_of_coefs, act_coefs_strides);


    gsVector<index_t, d> position(d);
    position.fill(0);


    gsVector<index_t, d> first_point(position);
    gsVector<index_t, d> last_point(d);
    bspline::getLastIndexLocal<d>(act_size_of_coefs, last_point);

    this->m_presentation[j] =
        gsSparseVector<T>(this->m_bases[pres_level]->size());

    gsSparseVector<T>& presentation = this->m_presentation[j];
    //presentation.reserve(coefs.rows()); // reserve memory ?

    do
    {
        // ten_index - (tensor) index of a bspline function with respect to
        //             the coef at position "position"
        // coef_index - (local) index of a ceofficient at position

        unsigned ten_index = f_ten_index;
        for (unsigned dim = 0; dim < d; dim++)
        {
            ten_index += position(dim) *
                this->m_bases[pres_level]->stride(static_cast<int>(dim));
        }

        unsigned coef_index = bspline::getIndex<d>(act_coefs_strides, position);

        if (coefs(coef_index) != 0)
            presentation(ten_index) = coefs(coef_index);

    } while(nextCubePoint<gsVector<index_t, d> > (position, first_point,
                                                   last_point));
}


template<short_t d, class T>
unsigned gsTHBSplineBasis<d,T>::_basisFunIndexOnLevel(
    const gsVector<index_t, d>& index,
    const unsigned level,
    const gsVector<index_t, d>& fin_low,
    const unsigned new_level)
{
    gsVector<index_t, d> low(d);
    this->m_tree.computeLevelIndex(fin_low, level, low);

    gsVector<index_t, d> flow(d);
    this->m_tree.computeLevelIndex(fin_low, new_level, flow);

    gsVector<index_t, d> new_index(d);

    for (unsigned dim = 0; dim < d; dim++)
    {
        const gsKnotVector<T>& ckv =
            this->m_bases[level]->knots(dim);

        const gsKnotVector<T>& fkv =
            this->m_bases[new_level]->knots(dim);


        unsigned mult = index[dim] - ckv.firstKnotIndex(low[dim]);

        new_index(dim) = fkv.firstKnotIndex(flow[dim]) + mult;
    }

    return this->m_bases[new_level]->index(new_index);
}


template<short_t d, class T>
void gsTHBSplineBasis<d,T>::_truncate(
    gsMatrix<T>& coefs,
    const gsVector<index_t, d>& act_size_of_coefs,
    const gsVector<index_t, d>& size_of_coefs,
    const unsigned level,
    const gsVector<index_t, d>& bspl_vec_ti,
    const unsigned bspl_vec_ti_level,
    const gsVector<index_t, d>& finest_low)
{
    // if we dont have any active function in this level, we do not truncate
    if (this->m_xmatrix[level].size() == 0)
        return;


    // global tensor index
    const unsigned const_ten_index = _basisFunIndexOnLevel(bspl_vec_ti,
                                                           bspl_vec_ti_level, finest_low, level);
    gsVector<index_t, d> act_coefs_strides(d);
    bspline::buildCoeffsStrides<d>(act_size_of_coefs, act_coefs_strides);


    gsVector<index_t, d> last_point(d);
    bspline::getLastIndexLocal<d>(size_of_coefs, last_point);
    last_point(0) = 0;


    gsVector<index_t, d> position(d);
    position.fill(0);

    gsVector<index_t, d> first_point(position);

    unsigned xmatrix_index = 0;
    unsigned tensor_active_index = this->m_xmatrix[level][0];

    unsigned numb_of_point = size_of_coefs[0];

    do
    {
        // indices
        // ten_index - (tensor) index of a bspline function with respect to
        //             the coef at position "position"
        // coef_index - (local) index of a ceofficient at position
        // tensor_active_index - (tensor) index of a active functions


        unsigned ten_index = const_ten_index;
        for (unsigned dim = 1; dim < d; dim++)
        {
            ten_index += position(dim) *
                this->m_bases[level]->stride(static_cast<int>(dim));
        }

        unsigned coef_index = bspline::getIndex<d>(act_coefs_strides, position);

        for (unsigned index = 0; index < numb_of_point; ++index)
        {
            if (tensor_active_index < ten_index)
            {
                while(tensor_active_index < ten_index)
                {
                    xmatrix_index++;
                    if (xmatrix_index == this->m_xmatrix[level].size())
                    {
                        // we don't have any active basis function,
                        // so all the rest basis function in our
                        // representation should not be truncated
                        return;
                    }

                    tensor_active_index =
                        this->m_xmatrix[level][xmatrix_index];
                }
                // ten_index <= tensor_active_index holds
            }

            if (ten_index == tensor_active_index) // truncate
                coefs(coef_index + index, 0) = 0;

            ten_index++;
        }

    } while(nextCubePoint<gsVector<index_t, d> >(position, first_point,
                                                  last_point));
}


template<short_t d, class T>
unsigned gsTHBSplineBasis<d,T>::_updateSizeOfCoefs(
    const unsigned clevel,
    const unsigned flevel,
    const gsVector<index_t, d>& finest_low,
    const gsVector<index_t, d>& finest_high,
    gsVector<index_t, d>& size_of_coefs)
{
    gsVector<index_t, d> clow, chigh;

    this->m_tree.computeLevelIndex(finest_low, clevel, clow);
    this->m_tree.computeLevelIndex(finest_high, clevel, chigh);

    gsVector<index_t, d> flow, fhigh;
    this->m_tree.computeLevelIndex(finest_low, flevel, flow);
    this->m_tree.computeLevelIndex(finest_high, flevel, fhigh);

    // number of new coefficients
    unsigned nmb_of_coefs = 1;

    for (unsigned dim = 0; dim < d; ++dim)
    {
        const gsKnotVector<T>& ckv =
            this->m_bases[clevel]->knots(dim);
        const gsKnotVector<T>& fkv =
            this->m_bases[flevel]->knots(dim);

        unsigned cnmb_knts = ckv.knotsUntilSpan(chigh[dim]) -
            ckv.knotsUntilSpan(clow[dim]);

        unsigned fnmb_knts = fkv.knotsUntilSpan(fhigh[dim]) -
            fkv.knotsUntilSpan(flow[dim]);

        size_of_coefs(dim) += fnmb_knts - cnmb_knts;
        nmb_of_coefs *= size_of_coefs(dim);
    }

    return nmb_of_coefs;
}

// return the B-spline representation of a THB-spline subpatch
template<short_t d, class T>
template<short_t dd>
typename util::enable_if<dd==2,void>::type
gsTHBSplineBasis<d,T>::getBsplinePatchGlobal_impl(gsVector<index_t> b1,
                                                  gsVector<index_t> b2,
                                                  unsigned level, 
                                                  const gsMatrix<T>& geom_coef,
                                                  gsMatrix<T>& cp,
                                                  gsKnotVector<T>& k1,
                                                  gsKnotVector<T>& k2) const
{
    // check if the indices in b1, and b2 are correct with respect to the given level
    const unsigned loc2glob = ( 1<< (this->maxLevel() - level) );
    if( b1[0]%loc2glob != 0 ) b1[0] -= b1[0]%loc2glob;
    if( b1[1]%loc2glob != 0 ) b1[1] -= b1[1]%loc2glob;
    if( b2[0]%loc2glob != 0 ) b2[0] += loc2glob -(b2[0]%loc2glob);
    if( b2[1]%loc2glob != 0 ) b2[1] += loc2glob -(b2[1]%loc2glob);

    // select the indices of all B-splines of the given level acting on the given box
    gsVector<index_t,d> b1_outputs, b2_outputs;
    this->m_tree.computeLevelIndex( b1, level, b1_outputs );
    this->m_tree.computeLevelIndex( b2, level, b2_outputs );
    int i0 = b1_outputs(0);
    int i1 = b2_outputs(0);
    int j0 = b1_outputs(1);
    int j1 = b2_outputs(1);
    i0 = m_bases[level]->knots(0).lastKnotIndex(i0) - m_deg[0];
    i1 = m_bases[level]->knots(0).firstKnotIndex(i1) - 1;
    j0 = m_bases[level]->knots(1).lastKnotIndex(j0) - m_deg[1];
    j1 = m_bases[level]->knots(1).firstKnotIndex(j1) - 1;

    const index_t sz0   = m_bases[level]->size(0);
    const index_t newSz = (i1 - i0 + 1)*(j1 - j0 + 1);
    cp.resize(newSz, geom_coef.cols());

    gsMatrix<T> temp;
    globalRefinement(geom_coef, level, temp);

    index_t cc = 0;
    for(int j = j0; j <= j1; j++)
        for(int k = i0; k <= i1; k++)
            cp.row(cc++) = temp.row(j*sz0+k);

    // compute the new vectors for the B-spline patch
    k1 = gsKnotVector<T>(m_deg[0], m_bases[level]->knots(0).begin() + i0 ,
                         m_bases[level]->knots(0).begin() + i1 + m_deg[0] + 2);
    k2 = gsKnotVector<T>(m_deg[1], m_bases[level]->knots(1).begin() + j0 ,
                         m_bases[level]->knots(1).begin() + j1 + m_deg[1] + 2);
}

// returns the list of B-spline patches to represent a THB-spline geometry
template<short_t d, class T>
void gsTHBSplineBasis<d,T>::getBsplinePatches(const gsMatrix<T>& geom_coef, gsMatrix<T>& cp,
                                              gsMatrix<index_t>& b1, gsMatrix<index_t>& b2,
                                              gsVector<index_t>& level, gsMatrix<index_t>& nvertices) const
{ 
    this->m_tree.getBoxes(b1,b2,level); // splitting based on the quadtree
    int nboxes = level.size();
    //------------------------------------------------------------------------------------------------------------------------------
    // iteration on the boxes to call getBsplinePatchGlobal()
    //------------------------------------------------------------------------------------------------------------------------------
    gsVector<index_t> p1, p2;
    p1.resize(this->dim());
    p2.resize(this->dim());
    gsMatrix<T> temp1, temp2;
    gsKnotVector<T> cku, ckv;
    nvertices.resize(nboxes,this->dim());

    for (int i = 0; i < nboxes; i++)
    {
        p1 = b1.row(i).transpose();
        p2 = b2.row(i).transpose();

        this->getBsplinePatchGlobal(p1, p2, level[i], geom_coef, temp1, cku, ckv);

        if (i == 0)
        {
            cp = temp1;
        }
        else
        {
            int cprows = cp.rows();
            temp2.resize(cp.rows()+temp1.rows(),cp.cols());

            for (int j = 0; j < cp.rows(); j++)
            {
                for (int k = 0; k < cp.cols(); k++)
                {
                    temp2(j,k) = cp(j,k);
                }
            }

            for (int j = 0; j < temp1.rows(); j++)
            {
                for (int k = 0; k < temp1.cols(); k++)
                {
                    temp2(cprows+j,k) = temp1(j,k);
                }
            }
            cp = temp2;
        }

        nvertices(i,0) = cku.size()-cku.degree()-1;
        nvertices(i,1) = ckv.size()-ckv.degree()-1;
    }
}

// returns the list of B-spline patches to represent a THB-spline geometry
template<short_t d, class T>
gsMultiPatch<T> gsTHBSplineBasis<d,T>::getBsplinePatchesToMultiPatch(const gsMatrix<T>& geom_coef) const
{
    GISMO_ASSERT(d==2,"Dim must be 2 for now");

    gsMultiPatch<T> result;

    gsMatrix<index_t> b1, b2;
    gsVector<index_t> level;
    this->m_tree.getBoxes(b1,b2,level); // splitting based on the quadtree

    const int nboxes = level.size();
    gsVector<index_t> p1, p2;
    gsMatrix<T> temp1;
    gsKnotVector<T> cku, ckv;

    for (int i = 0; i < nboxes; i++) // for all boxes
    {
        p1 = b1.row(i).transpose();
        p2 = b2.row(i).transpose();

        this->getBsplinePatchGlobal(p1, p2, level[i], geom_coef, temp1, cku, ckv);
        result.addPatch(typename gsTensorBSpline<2, T>::uPtr(new gsTensorBSpline<2, T>(cku, ckv, give(temp1))));
    }

    return result;
}

template<short_t d, class T>
void gsTHBSplineBasis<d,T>::getConnectedComponents(
    std::vector<std::vector<std::vector< std::vector<index_t> > > >& connectedComponents, gsVector<index_t>& level) const
{
    //identify the outer polylines- conected components
    int first_level = 0;
    for(unsigned int i = 0; i < this->m_xmatrix.size(); i++)
    {
        if(this->m_xmatrix[i].size()>0)
        {
            first_level = i;
            break;
        }
    }
    gsDebug<<"new min level"<<"\n";
    std::vector< std::vector< std::vector< std::vector<index_t> > > > res; //things to assign to trim_curves
    std::vector< std::vector< std::vector<index_t > > > aabb;//axis aligned bounding box
    std::vector< std::vector<index_t > > boxes;
    aabb = this->domainBoundariesIndices(res);
    for(unsigned int i = 0; i < aabb.size(); i++)//level
    {
        //compare every aabb with the others
        for(unsigned int j = 0; j < aabb[i].size(); j++)//aabb
        {
            bool is_boundary = true;
            for(unsigned int k = 0; k < aabb[i].size(); k++)//aabb
            {
                if(j!=k)
                {
                    if(     (aabb[i][j][0] > aabb[i][k][0]) &&
                            (aabb[i][j][2] < aabb[i][k][2]) &&
                            (aabb[i][j][1] > aabb[i][k][1]) &&
                            (aabb[i][j][3] < aabb[i][k][3]) )
                    {
                        is_boundary= !is_boundary;
                    }
                }
            }
            if(is_boundary)
            {
                boxes.push_back(aabb[i][j]);
                boxes[boxes.size()-1].push_back(i+first_level);//adding the level information
                connectedComponents.resize(connectedComponents.size()+1);
                connectedComponents[connectedComponents.size()-1].push_back(res[i][j]);//trim_curves
            }
        }
    }
    //create the matrices b1,b2 and vector level

    level.resize(boxes.size());
    for(size_t i = 0; i < boxes.size(); i++){
        level[i] = boxes[i][2*d];
    }

    // identify holes
    for(size_t l = 0; l < aabb.size();l++) //level
    {
        for(size_t i = 0; i < aabb[l].size(); i++) //bb
        {
            int closest_box = -1;
            for(size_t j = 0; j < boxes.size(); j++)
            {
                if(l == static_cast<size_t>(boxes[j][4]) )
                {
                    if(     (aabb[l][i][0] > boxes[j][0]) &&
                            (aabb[l][i][1] > boxes[j][1]) &&
                            (aabb[l][i][2] < boxes[j][2]) &&
                            (aabb[l][i][3] < boxes[j][3]))
                    {
                        if(closest_box!=-1){
                            //test with previous closest_box
                            if(!(
                                   (boxes[closest_box][0] > boxes[j][0]) &&
                                   (boxes[closest_box][1] > boxes[j][1]) &&
                                   (boxes[closest_box][2] < boxes[j][2]) &&
                                   (boxes[closest_box][3] < boxes[j][3])))
                            {
                                closest_box = j;
                            }
                        }
                        else
                        {
                            closest_box = j;
                        }

                    }
                    else if(    (aabb[l][i][0] == boxes[j][0]) &&
                                (aabb[l][i][1] == boxes[j][1]) &&
                                (aabb[l][i][2] == boxes[j][2]) &&
                                (aabb[l][i][3] == boxes[j][3]))
                    {
                        //boxes[j] == aabb[l][i]
                        closest_box = -1;
                        break;
                    }
                }

            }
            //prirad s res do trim_curves
            if(closest_box>-1)
            {
                connectedComponents[closest_box].push_back(res[l][i]);
            }
        }
    }


}
<<<<<<< HEAD
=======

>>>>>>> 8cae21ff

//return data for trimming in parasolid
template<short_t d, class T>
void gsTHBSplineBasis<d,T>::getBsplinePatches_trimming(
    const gsMatrix<T>& geom_coef,
    gsMatrix<T>& cp,
    gsMatrix<index_t>& b1,
    gsMatrix<index_t>& b2,
    gsVector<index_t>& level,
    gsMatrix<index_t>& nvertices,
    std::vector<std::vector<std::vector< std::vector<T> > > >& trim_curves) const
{
    //identify the outer polylines- conected components
//     int first_level = 0;
//     for(unsigned int i = 0; i < this->m_xmatrix.size(); i++){
//         if(this->m_xmatrix[i].size()>0){
//             first_level = i - 1;
//             break;
//         }
//     }

    // gsDebug<<"new min level"<< first_level << "\n";
    std::vector< std::vector< std::vector< std::vector< T > > > > res; //things to assign to trim_curves
    std::vector< std::vector< std::vector<index_t> > > aabb;//axis aligned bounding box
    std::vector< std::vector<index_t> > boxes;
    aabb = this->domainBoundariesParams(res);
    for(unsigned int i = 0; i < aabb.size(); i++)//level
    {
        //compare every aabb with the others
        for(unsigned int j = 0; j < aabb[i].size(); j++)//aabb
        {
            bool is_boundary = true;
            for(unsigned int k = 0; k < aabb[i].size(); k++)//aabb
            {
                if(j!=k)
                {
                    if(     (aabb[i][j][0] > aabb[i][k][0]) && // aabb[i][j] is completely inside aabb[i][k]
                            (aabb[i][j][2] < aabb[i][k][2]) &&
                            (aabb[i][j][1] > aabb[i][k][1]) &&
                            (aabb[i][j][3] < aabb[i][k][3]) )
                    {
                        is_boundary= !is_boundary;
                    }
                }
            }
            if(is_boundary)
            {
                boxes.push_back(aabb[i][j]);
                boxes[boxes.size()-1].push_back(i);//adding the level information
                trim_curves.resize(trim_curves.size()+1);
                trim_curves[trim_curves.size()-1].push_back(res[i][j]);//trim_curves
            }
        }
    }
    //create the matrices b1,b2 and vector level
    b1.resize(boxes.size(),d);
    b2.resize(boxes.size(),d);
    level.resize(boxes.size());
    for(size_t i = 0; i < boxes.size(); i++){
        for(unsigned j = 0; j < d; j++){
            //convert from param spece to index space in highest level
            // (!) next lines: Conversion form double to int, possible loss of data
            b1(i,j) = boxes[i][j];
            b2(i,j) = boxes[i][j+d];
        }
        level[i] = boxes[i][2*d];
    }
    //use getBsplinePatches
    int nboxes = level.size();
    //------------------------------------------------------------------------------------------------------------------------------
    // iteration on the boxes to call getBsplinePatchGlobal()
    //------------------------------------------------------------------------------------------------------------------------------

    nvertices.resize(nboxes,this->dim());

    for (int i = 0; i < nboxes; i++)
    {
        gsMatrix<T> new_cp;
        gsVector<index_t> p1, p2;
        gsKnotVector<T> cku, ckv;

        p1 = b1.row(i).transpose();
        p2 = b2.row(i).transpose();

        this->getBsplinePatchGlobal(p1, p2, level[i], geom_coef, new_cp, cku, ckv);

        if (i == 0)
        {
            cp = new_cp;
        }
        else
        {
            gsMatrix<T> bigger;
            int cprows = cp.rows();
            /*cp.conservativeResize( cp.rows() + temp_cp.rows(), Eigen::NoChange );
              for( int j=cprows; j < cp.rows(); j++ )
              cp.row(j) = temp2.row(j-cprows);*/
            bigger.resize(cp.rows()+new_cp.rows(), cp.cols());
            for(int j=0; j< bigger.rows(); j++)
            {
                if(j<cprows)
                {
                    bigger.row(j) = cp.row(j);
                }
                else
                {
                    bigger.row(j) = new_cp.row(j-cprows);
                }
            }
            cp=bigger;
        }

        nvertices(i,0) = cku.size()-cku.degree()-1;
        nvertices(i,1) = ckv.size()-ckv.degree()-1;

    }
    // identify holes
    for(size_t l = 0; l < aabb.size();l++) //level
    {
        for(size_t i = 0; i < aabb[l].size(); i++) //bb
        {
            int closest_box = -1;
            for(size_t j = 0; j < boxes.size(); j++)
            {
                if(l == static_cast<size_t>(boxes[j][4]) )
                {
                    if(     (aabb[l][i][0] > boxes[j][0]) &&
                            (aabb[l][i][1] > boxes[j][1]) &&
                            (aabb[l][i][2] < boxes[j][2]) &&
                            (aabb[l][i][3] < boxes[j][3]))
                    {
                        if(closest_box!=-1)
                        {
                            //test with previous closest_box
                            if(!(
                                   (boxes[closest_box][0] > boxes[j][0]) &&
                                   (boxes[closest_box][1] > boxes[j][1]) &&
                                   (boxes[closest_box][2] < boxes[j][2]) &&
                                   (boxes[closest_box][3] < boxes[j][3])))
                            {
                                closest_box = j;
                            }
                        }
                        else
                        {
                            closest_box = j;
                        }

                    }
                    else if(    (aabb[l][i][0] == boxes[j][0]) &&
                                (aabb[l][i][1] == boxes[j][1]) &&
                                (aabb[l][i][2] == boxes[j][2]) &&
                                (aabb[l][i][3] == boxes[j][3]))
                    {
                        //boxes[j] == aabb[l][i]
                        closest_box = -1;
                        break;
                    }
                }

            }
            //prirad s res do trim_curves
            if(closest_box>-1)
            {
                trim_curves[closest_box].push_back(res[l][i]);
            }
        }
    }
}


//return data for trimming in parasolid
template<short_t d, class T>
gsMultiPatch<T> gsTHBSplineBasis<d,T>::getBsplinePatchesToMultiPatch_trimming(
    const gsMatrix<T>& geom_coef,
    std::vector<std::vector<std::vector< std::vector<T> > > >& trim_curves) const
{
    gsMatrix<index_t> b1;
    gsMatrix<index_t> b2;
    gsVector<index_t> level;
    gsMultiPatch<T> result;
    //identify the outer polylines- conected components
    int first_level = 0;
    for(unsigned int i = 0; i < this->m_xmatrix.size(); i++)
    {
        if(this->m_xmatrix[i].size()>0)
        {
            first_level = i;
            break;
        }
    }
    gsDebug<<"new min level"<<"\n";
    std::vector< std::vector< std::vector< std::vector< T > > > > res; //things to assign to trim_curves
    std::vector< std::vector< std::vector<index_t > > > aabb;//axis aligned bounding box
    std::vector< std::vector<index_t > > boxes;
    aabb = this->domainBoundariesParams(res);
    for(size_t i = 0; i < aabb.size(); i++)//level
    {
        //compare every aabb with the others
        for(size_t j = 0; j < aabb[i].size(); j++)//aabb
        {
            bool is_boundary = true;
            for(size_t k = 0; k < aabb[i].size(); k++)//aabb
            {
                if(j!=k)
                {
                    if(     (aabb[i][j][0] > aabb[i][k][0]) &&
                            (aabb[i][j][2] < aabb[i][k][2]) &&
                            (aabb[i][j][1] > aabb[i][k][1]) &&
                            (aabb[i][j][3] < aabb[i][k][3]) )
                    {
                        is_boundary= !is_boundary;
                    }
                }
            }
            if(is_boundary)
            {
                boxes.push_back(aabb[i][j]);
                boxes[boxes.size()-1].push_back(i+first_level);//adding the level information
                trim_curves.resize(trim_curves.size()+1);
                trim_curves[trim_curves.size()-1].push_back(res[i][j]);//trim_curves
            }
        }
    }
    //create the matrices b1,b2 and vector level
    b1.resize(boxes.size(),d);
    b2.resize(boxes.size(),d);
    level.resize(boxes.size());
    for(size_t i = 0; i < boxes.size(); i++)
    {
        for(unsigned j = 0; j < d; j++)
        {
            //convert from param spece to index space in highest level
            // (!) next lines: Conversion form double to int, possible loss of data
            b1(i,j) = boxes[i][j];
            b2(i,j) = boxes[i][j+d];
        }
        level[i] = boxes[i][2*d];
    }
    //use getBsplinePatches

    int nboxes = level.size();
    //------------------------------------------------------------------------------------------------------------------------------
    // iteration on the boxes to call getBsplinePatchGlobal()
    //------------------------------------------------------------------------------------------------------------------------------
    gsVector<index_t> p1, p2;
    p1.resize(this->dim());
    p2.resize(this->dim());
    gsMatrix<T> temp1;
    gsKnotVector<T> cku, ckv;


    for (int i = 0; i < nboxes; i++)
    {
        p1 = b1.row(i).transpose();
        p2 = b2.row(i).transpose();

        this->getBsplinePatchGlobal(p1, p2, level[i], geom_coef, temp1, cku, ckv);
        gsTensorBSplineBasis<2, T> tbasis(cku, ckv);
        result.addPatch(typename gsTensorBSpline<2, T>::uPtr(new gsTensorBSpline<2, T>(tbasis, give(temp1))));

    }
    // identify holes
    for(size_t l = 0; l < aabb.size();l++) //level
    {
        for(size_t i = 0; i < aabb[l].size(); i++) //bb
        {
            int closest_box = -1;
            for(size_t j = 0; j < boxes.size(); j++)
            {
                if(l == static_cast<size_t>(boxes[j][4]) )
                {
                    if(     (aabb[l][i][0] > boxes[j][0]) &&
                            (aabb[l][i][1] > boxes[j][1]) &&
                            (aabb[l][i][2] < boxes[j][2]) &&
                            (aabb[l][i][3] < boxes[j][3]))
                    {
                        if(closest_box!=-1){
                            //test with previous closest_box
                            if(!(
                                   (boxes[closest_box][0] > boxes[j][0]) &&
                                   (boxes[closest_box][1] > boxes[j][1]) &&
                                   (boxes[closest_box][2] < boxes[j][2]) &&
                                   (boxes[closest_box][3] < boxes[j][3])))
                            {
                                closest_box = j;
                            }
                        }
                        else
                        {
                            closest_box = j;
                        }

                    }
                    else if(    (aabb[l][i][0] == boxes[j][0]) &&
                                (aabb[l][i][1] == boxes[j][1]) &&
                                (aabb[l][i][2] == boxes[j][2]) &&
                                (aabb[l][i][3] == boxes[j][3]))
                    {
                        //boxes[j] == aabb[l][i]
                        closest_box = -1;
                        break;
                    }
                }

            }
            //prirad s res do trim_curves
            if(closest_box>-1)
            {
                trim_curves[closest_box].push_back(res[l][i]);
            }
        }
    }
    return result;
}


/*
  Private functions
*/


template<short_t d, class T>
void gsTHBSplineBasis<d,T>::globalRefinement(const gsMatrix<T> & thbCoefs,
                                             int level, gsMatrix<T> & lvlCoefs) const
{
    const index_t n = thbCoefs.cols();

    // Initialize level 0 coefficients
    lvlCoefs.setZero(m_bases[0]->size(), n);
    for(cmatIterator it = m_xmatrix[0].begin(); it != m_xmatrix[0].end(); ++it)
    {
        const int hIndex = m_xmatrix_offset[0] + (it - m_xmatrix[0].begin());
        lvlCoefs.row(*it) = thbCoefs.row(hIndex);
    }

    gsKnotVector<T> k1, k2;// fixme: boehm refine needs non-const kv
    std::vector<T> knots_x, knots_y;

    for(int l = 1; l <=level; l++)
    {
        k1 = m_bases[l-1]->knots(0);
        k2 = m_bases[l-1]->knots(1);

        // global dyadic refinement with respect to previous level
        k1.getUniformRefinementKnots(1,knots_x);
        k2.getUniformRefinementKnots(1,knots_y);

        // refine direction 0
        lvlCoefs.resize(m_bases[l-1]->size(0), n * m_bases[l-1]->size(1));
        gsBoehmRefine(k1, lvlCoefs, m_deg[0], knots_x.begin(), knots_x.end(), false);

        // refine direction 1
        lvlCoefs.blockTransposeInPlace(m_bases[l-1]->size(1));
        gsBoehmRefine(k2, lvlCoefs, m_deg[1], knots_y.begin(), knots_y.end(), false);
        lvlCoefs.blockTransposeInPlace(m_bases[l]->size(0));
        lvlCoefs.resize(m_bases[l]->size(), n); //lvlCoefs: control points at level \a l

        // overwrite with the THB coefficients of level \a l
        for(cmatIterator it = m_xmatrix[l].begin(); it != m_xmatrix[l].end(); ++it)
        {
            const int hIndex = m_xmatrix_offset[l] + (it - m_xmatrix[l].begin());
            lvlCoefs.row(*it) = thbCoefs.row(hIndex);
        }
    }
}


template<short_t d, class T>
void gsTHBSplineBasis<d,T>::active_into(const gsMatrix<T>& u, gsMatrix<index_t>& result) const
{
    gsMatrix<T> currPoint;
    gsMatrix<index_t> ind;
    point low, upp, cur;
    const int maxLevel = this->m_tree.getMaxInsLevel();

    std::vector<std::vector<index_t> > temp_output;//collects the outputs
    temp_output.resize( u.cols() );
    size_t sz = 0;

    for(index_t p = 0; p < u.cols(); p++) //for all input points
    {
        currPoint = u.col(p); 
        for(short_t i = 0; i != d; ++i)
            low[i] = m_bases[maxLevel]->knots(i).uFind( currPoint(i,0) ).uIndex();

        // Identify the level of the point
        const int lvl = this->m_tree.levelOf(low, maxLevel);

        for(int i = 0; i <= lvl; i++)
        {
            m_bases[i]->active_cwise(currPoint, low, upp);
            cur = low;
            do
            {
                typename CMatrix::const_iterator it =
                    m_xmatrix[i].find_it_or_fail( m_bases[i]->index(cur) );

                if( it != m_xmatrix[i].end() )// if index is found
                {
                    const index_t act = this->m_xmatrix_offset[i] + (it - m_xmatrix[i].begin());

                    if (this->m_is_truncated[act] == -1) 
                    {
                        temp_output[p].push_back(act);
                    }
                    else 
                    {
                        const gsSparseVector<T>& coefs = getCoefs(act);
                        const gsTensorBSplineBasis<d, T>& base =
                            *this->m_bases[this->m_is_truncated[act]];

                        base.active_into(currPoint, ind);

                        for (index_t k = 0; k < ind.rows(); ++k) 
                        {
                            if (coefs(ind.at(k)) != 0)
                            {
                                temp_output[p].push_back(act);
                                break;
                            }
                        }
                    }
                }
            }
            while( nextCubePoint(cur,low,upp) );
        }

        // update result size
        if ( temp_output[p].size() > sz )
            sz = temp_output[p].size();
    }

    result.resize(sz, u.cols() );
    for(index_t i = 0; i < result.cols(); i++)
    {
        result.col(i).topRows(temp_output[i].size())
            = gsAsConstVector<index_t>(temp_output[i]);
        result.col(i).bottomRows(sz-temp_output[i].size()).setZero();
    }
}

template<short_t d, class T>
void gsTHBSplineBasis<d,T>::evalSingle_into(index_t i,
                                            const gsMatrix<T>& u,
                                            gsMatrix<T>& result) const
{
    if (this->m_is_truncated[i] == -1)  // basis function not truncated
    {
        unsigned level = this->levelOf(i);
        unsigned tensor_index = flatTensorIndexOf(i, level);
        this->m_bases[level]->evalSingle_into(tensor_index, u, result);
    }
    else
    {

        unsigned level = this->m_is_truncated[i];

        const gsSparseVector<T>& coefs = getCoefs(i);

        const gsTensorBSplineBasis<d, T>& base =
            *this->m_bases[level];

        gsTensorDeboor<d, T, gsKnotVector<T>, gsSparseVector<T> >
            (u, base, coefs, result);
    }
}

template<short_t d, class T>
void gsTHBSplineBasis<d,T>::deriv2Single_into(index_t i,
                                              const gsMatrix<T>& u,
                                              gsMatrix<T>& result) const
{

    if (this->m_is_truncated[i] == -1) // basis function not truncated
    {
        const unsigned level = this->levelOf(i);
        const unsigned fl_tensor_index = flatTensorIndexOf(i, level);
        this->m_bases[level]->deriv2Single_into(fl_tensor_index, u, result);
    }
    else
    {
        const unsigned level = this->m_is_truncated[i];
        const gsSparseVector<T>& coefs = this->getCoefs(i);
        const gsTensorBSplineBasis<d, T> & base =
            *this->m_bases[level];

        gsTensorDeriv2_into<d, T, gsKnotVector<T>,
                            gsSparseVector<T> >(u, base, coefs, result);
    }
}

template<short_t d, class T>
void gsTHBSplineBasis<d,T>::eval_into(const gsMatrix<T> & u, gsMatrix<T>& result) const
{
    gsMatrix<index_t> indices;
    gsMatrix<T> res(1, 1);
    this->active_into(u, indices);

    result.setZero(indices.rows(), u.cols());

    for (index_t i = 0; i < indices.cols(); i++)
    {
        for (index_t j = 0; j < indices.rows(); j++)
        {
            const index_t index = indices(j, i);
            if (j != 0 && index == 0)
                break;

            evalSingle_into(index, u.col(i), res);
            result(j, i) = res.value();
        }
    }
}


template<short_t d, class T>
void gsTHBSplineBasis<d,T>::deriv2_into(const gsMatrix<T>& u, gsMatrix<T>& result)const
{
    gsMatrix<index_t> indices;
    this->active_into(u, indices);

    static const short_t numDers = (d * (d + 1)) / 2;
    gsMatrix<T> res(numDers, 1); // result of deriv2Single_into

    result.setZero(indices.rows() * numDers, u.cols());

    for (int i = 0; i < indices.cols(); i++)
    {
        for (int j = 0; j < indices.rows(); j++)
        {
            const index_t index = indices(j, i);
            if (j != 0 && index == 0)
                break;

            this->deriv2Single_into(index, u.col(i), res);

            result.template block<numDers, 1>(j * numDers, i) = res;
        }
    }
}


template<short_t d, class T>
void gsTHBSplineBasis<d,T>::deriv_into(const gsMatrix<T>& u, gsMatrix<T>& result) const
{

    gsMatrix<index_t> indices;
    this->active_into(u, indices);
    gsMatrix<T> res(d, 1);

    result.setZero(indices.rows() * d, u.cols());

    for (int i = 0; i < indices.cols(); i++)
    {
        for (int j = 0; j < indices.rows(); j++)
        {

            const unsigned index = indices(j, i);
            if (j != 0 && index == 0)
                break;

            this->derivSingle_into(index, u.col(i), res);
            result.template block<d,1>(j * d, i) = res;
        }
    }
}


template<short_t d, class T>
void gsTHBSplineBasis<d,T>::derivSingle_into(index_t i,
                                             const gsMatrix<T> & u,
                                             gsMatrix<T>& result) const
{

    if (this->m_is_truncated[i] == -1) // basis function not truncated
    {
        unsigned level = this->levelOf(i);
        unsigned fl_tensor_index = flatTensorIndexOf(i, level);
        this->m_bases[level]->derivSingle_into(fl_tensor_index, u, result);
    }
    else
    {
        unsigned level = this->m_is_truncated[i];
        const gsSparseVector<T>& coefs = this->getCoefs(i);
        const gsTensorBSplineBasis<d,T>& base =
            *this->m_bases[level];
        gsTensorDeriv_into<d, T, gsKnotVector<T>,
                           gsSparseVector<T> >(u, base, coefs, result);
    }
}


template<short_t d, class T>
void gsTHBSplineBasis<d, T>::decomposeDomain(
    typename gsTHBSplineBasis<d, T>::AxisAlignedBoundingBox& boundaryAABB,
    typename gsTHBSplineBasis<d, T>::TrimmingCurves& trimCurves) const
{
    Polylines polylines;
    AxisAlignedBoundingBox aabb;

    aabb = this->domainBoundariesParams(polylines);
    breakCycles(aabb, polylines);

    int numBoundaryBoxes = 0;
    for (unsigned level = 0; level != aabb.size(); level++)
    {
        boundaryAABB.push_back(std::vector< std::vector<index_t> >());
        trimCurves.push_back(std::vector< std::vector< std::vector< std::vector<T> > > >());

        //compare every aabb with the others
        for (unsigned boxI = 0; boxI != aabb[level].size(); boxI++)
        {
            bool isBoundaryBox = true;
            for (unsigned boxJ = 0; boxJ != aabb[level].size(); boxJ++)
            {
                if (boxI != boxJ)
                {
                    if (isFirstBoxCompletelyInsideSecond(aabb[level][boxI], aabb[level][boxJ]))
                    {
                        isBoundaryBox = !isBoundaryBox;
                    }
                }
            }

            if (isBoundaryBox)
            {
                numBoundaryBoxes++;
                boundaryAABB[level].push_back(aabb[level][boxI]);

                // make new componenet
                trimCurves[level].push_back(std::vector< std::vector< std::vector<T> > >());
                trimCurves[level][trimCurves[level].size() - 1].push_back(polylines[level][boxI]);
            }
        }
    }

    for (unsigned level = 0; level != aabb.size(); level++)
    {
        for (unsigned box = 0; box != aabb[level].size(); box++)
        {
            int closestBox = -1;
            for (unsigned boundBox = 0;
                 boundBox != boundaryAABB[level].size();
                 boundBox++)
            {
                if (isFirstBoxCompletelyInsideSecond(aabb[level][box], boundaryAABB[level][boundBox]))
                {
                    if (closestBox == -1 ||
                        !isFirstBoxCompletelyInsideSecond(boundaryAABB[level][closestBox],
                                                          boundaryAABB[level][boundBox]))
                    {
                        closestBox = boundBox;
                    }
                }
                else if (areBoxesTheSame(aabb[level][box], boundaryAABB[level][boundBox]))
                {
                    closestBox = -1;
                    break;
                }
            }

            if (-1 < closestBox)
            {
                trimCurves[level][closestBox].push_back(polylines[level][box]);
            }
        }
    }
}


template<short_t d, class T>
template<short_t dd>
typename util::enable_if<dd==2,gsTensorBSpline<d,T> >::type
gsTHBSplineBasis<d,T>::getBSplinePatch_impl(const std::vector<index_t>& boundingBox,
                                            const unsigned level,
                                            const gsMatrix<T>& geomCoefs) const
{
    gsVector<index_t, d> low, upp;
    for (unsigned dim = 0; dim != d; dim++)
    {
        low(dim) = boundingBox[dim];
        upp(dim) = boundingBox[d + dim];
    }
    this->m_tree.computeLevelIndex(low, level, low);
    this->m_tree.computeLevelIndex(upp, level, upp);

    const gsKnotVector<T> & knots0 = m_bases[level]->knots(0);
    const gsKnotVector<T> & knots1 = m_bases[level]->knots(1);

    const int lowIndex0 = knots0.lastKnotIndex (low(0)) - m_deg[0];
    const int uppIndex0 = knots0.firstKnotIndex(upp(0)) - 1;
    const int lowIndex1 = knots1.lastKnotIndex (low(1)) - m_deg[1];
    const int uppIndex1 = knots1.firstKnotIndex(upp(1)) - 1;

    const int numDirection0 = uppIndex0 - lowIndex0 + 1;
    const int numDirection1 = uppIndex1 - lowIndex1 + 1;
    const int numNewCoefs = numDirection0 * numDirection1;
    gsMatrix<T> newCoefs(numNewCoefs, geomCoefs.cols());
    const index_t sz0 = m_bases[level]->size(0);

    gsMatrix<T> coefs;
    globalRefinement(geomCoefs, level, coefs);
    index_t cc = 0;
    for (int j = lowIndex1; j <= uppIndex1; j++)
        for (int i = lowIndex0; i <= uppIndex0; i++)
            newCoefs.row(cc++) =  coefs.row(j*sz0+i);

    std::vector<gsKnotVector<T> > kv(2);

    kv[0] = gsKnotVector<T>(m_deg[0], knots0.begin() + lowIndex0,
                            knots0.begin() + uppIndex0 + m_deg[0] + 2);

    kv[1] = gsKnotVector<T>(m_deg[1], knots1.begin() + lowIndex1,
                            knots1.begin() + uppIndex1 + m_deg[1] + 2);

    tensorBasis basis(kv);

    return gsTensorBSpline<d, T> (basis, newCoefs);
}

template<short_t d, class T>
void gsTHBSplineBasis<d, T>::breakCycles(
    typename gsTHBSplineBasis<d, T>::AxisAlignedBoundingBox& aabb,
    typename gsTHBSplineBasis<d, T>::Polylines& polylines) const
{
    for (size_t level = 0; level != polylines.size(); level++)
    {
        for (size_t line = 0; line != polylines[level].size(); line++)
        {
            std::pair<T, T> pt; // point
            index_t segment = identifyCycle(polylines[level][line], pt);

            if (-1 < segment)
            {
                std::vector< std::vector<T> > part1, part2;
                breakPolylineIntoTwoParts(polylines[level][line], segment, pt,
                                          part1, part2);

                polylines[level][line] = part1;
                polylines[level].push_back(part2);
		
                std::vector<index_t> aabb1, aabb2;
                findNewAABB(part1, aabb1);
                findNewAABB(part2, aabb2);

                aabb[level][line] = aabb1;
                aabb[level].push_back(aabb2);

                // very important, this will check current line again if it has more cycles
                line--;
            }
        }
    }
}

// ''''''''''''''''''''''''''''''''''''''''''''''''''''''''''''''''''''''
// utility funcitions for breakCycles
// ......................................................................

// utility funcition for breakCycles
template<short_t d, class T>
index_t gsTHBSplineBasis<d, T>::identifyCycle(const std::vector< std::vector< T> >& line,
                                              std::pair<T, T>& pt) const
{
    std::map< std::pair<T, T>, index_t > times;
    std::map< std::pair<T, T>, index_t > index;

    for (size_t seg = 0; seg != line.size(); seg++)
    {
        const size_t seg1 = (seg + 1) % line.size();

        std::pair<T, T> currentPt( line[seg][0], line[seg][1] );
        if (!((currentPt.first == line[seg1][0] && currentPt.second == line[seg1][1]) ||
              (currentPt.first == line[seg1][2] && currentPt.second == line[seg1][3])))
        {
            currentPt.first = line[seg][2];
            currentPt.second = line[seg][3];
        }

        size_t count = times.count(currentPt);
        if (0 < count)
        {
            times[currentPt] += 1;
        }
        else
        {
            times[currentPt] = 1;
            index[currentPt] = seg1;
        }
    }

    typedef typename std::map< std::pair<T, T>, index_t>::iterator iterator;
    for (iterator it = times.begin(); it != times.end(); it++)
    {
        if (it->second == 2)
        {
            pt = it->first;
            return index[it->first];
        }
        else
        {
            GISMO_ENSURE(2 > it->second, "Internal error. Check the polylines from the domainBoundariesParam." );
        }
    }
    return -1;
}

// utility funcition for breakCycles
template<short_t d, class T>
void gsTHBSplineBasis<d, T>::breakPolylineIntoTwoParts(
    const std::vector< std::vector< T> >& line,
    const index_t segment,
    const std::pair<T, T>& meetingPt,
    std::vector< std::vector<T> >& part1,
    std::vector< std::vector<T> >& part2) const
{
    bool p1 = false; // inside part 1
    bool p2 = false; // inside part 2

    index_t length = static_cast<index_t> (line.size());
    for (index_t i = 0; i != length; i++)
    {
        const index_t seg = (i + segment) % length;

        if (!p1 && !p2) // start
        {
            p1 = true;
            part1.push_back(line[seg]);
        }
        else // not start
        {
            // we hit the meeting point again
            if ((meetingPt.first == line[seg][0] && meetingPt.second == line[seg][1]) ||
                (meetingPt.first == line[seg][2] && meetingPt.second == line[seg][3]))
            {
                if (p1) // end of part 1
                {
                    part1.push_back(line[seg]);
                    p1 = false;
                    p2 = true;
                }
                else if (p2) // start or finish
                {
                    part2.push_back(line[seg]);
                }
            }
            else
            {
                if (p1)
                {
                    part1.push_back(line[seg]);
                }
                else if (p2)
                {
                    part2.push_back(line[seg]);
                }
            }
        }
    }
}

// utility funcition for breakCycles
template<short_t d, class T>
void gsTHBSplineBasis<d, T>::findNewAABB(const std::vector< std::vector<T> >& polyline,
                                         std::vector<index_t>& aabb) const
{
    T minX = polyline[0][0];
    T minY = polyline[0][1];
    T maxX = polyline[0][2];
    T maxY = polyline[0][3];


    for (size_t seg = 0; seg != polyline.size(); seg++)
    {
        if (polyline[seg][0] < minX)
        {
            minX = polyline[seg][0];
        }
        if (polyline[seg][1] < minY)
        {
            minY = polyline[seg][1];
        }
        if (maxX < polyline[seg][2])
        {
            maxX = polyline[seg][2];
        }
        if (maxY < polyline[seg][3])
        {
            maxY = polyline[seg][3];
        }
    }

    unsigned maxLevel = this->maxLevel();
    const gsKnotVector<T>& kv0 = this->m_bases[maxLevel]->knots(0);
    const gsKnotVector<T>& kv1 = this->m_bases[maxLevel]->knots(1);

    aabb.resize(4);
    for (unsigned i = 0; i != kv0.uSize(); i++)
    {
        if (kv0(i) <= minX)
        {
            aabb[0] = i;
        }
        if (maxX <= kv0(i))
        {
            aabb[2] = i;
            break;
        }
    }

    for (unsigned i = 0; i != kv1.uSize(); i++)
    {
        if (kv1(i) <= minY)
        {
            aabb[1] = i;
        }
        if (maxY <= kv1(i))
        {
            aabb[3] = i;
            break;
        }
    }
}



// --------------------------------------------------------------------------------
// Code for hierarchical coarsening
// --------------------------------------------------------------------------------

template<short_t d, class T>
void gsTHBSplineBasis<d,T>::transferbyLvl (std::vector<gsSparseMatrix<T> >& result)
{
    result.clear();
    gsVector<index_t> level;
    gsMatrix<index_t> b1, b2;//boxes in highes level numbering
    this->m_tree.getBoxesInLevelIndex(b1,b2,level);//return boxes in level indices
    tensorBasis T_0_copy = this->tensorLevel(0);
    std::vector< gsSparseMatrix<T,RowMajor> > transfer;
    transfer.resize(this->maxLevel() );
    std::vector<std::vector<T> > knots(d);

    for(unsigned i = 0; i < this->maxLevel(); ++i)
    {
        //T_0_copy.uniformRefine_withTransfer(transfer[i], 1);
        for(short_t dim = 0; dim < d; dim++)
        {
            const gsKnotVector<T> & ckv = m_bases[i]->knots(dim);
            const gsKnotVector<T> & fkv = m_bases[i + 1]->knots(dim);
            ckv.symDifference(fkv, knots[dim]);

            //gsDebug << "level: " << i << "\n"
            //        << "direction: " << dim << "\n"
            //        << "dirknots:\n"<<gsAsMatrix<T>(dirKnots)<<std::endl;
        }
        T_0_copy.refine_withTransfer(transfer[i], knots);

        // Must use refine_withTransfer(gsSparseMatrix<T,RowMajor> & transfer, const std::vector<T>& knots)
        // must correctly find the knots to insert
        // T_0_copy.uniformRefine_withTransfer(transfer[i], 1);
    }
    std::vector< gsSparseMatrix<T,RowMajor> > temp_transf;
    for(unsigned j = 0; j < this->maxLevel(); ++j)
    {
        std::vector<CMatrix> x_mat_old_0, x_matrix_lvl;
        this->setActiveToLvl(j,x_mat_old_0);
        this->setActiveToLvl(j+1,x_matrix_lvl);
        temp_transf.push_back(transfer[j]);

        gsSparseMatrix<T> crs = this->coarsening_direct(x_mat_old_0, x_matrix_lvl, temp_transf);
        result.push_back(crs);
    }
}

//todo remove
template<short_t d, class T>
gsSparseMatrix<T> gsTHBSplineBasis<d,T>::coarsening( const std::vector<gsSortedVector<index_t> >& old, const std::vector<gsSortedVector<index_t> >& n, const gsSparseMatrix<T,RowMajor> & transfer) const
{
    int size1= 0, size2 = 0;
    int glob_numb = 0;//continous numbering of hierarchical basis
    for(unsigned int i =0; i< old.size();i++)
    {//count the number of basis functions in old basis
        size1 += old[i].size();
    }
    for(unsigned int i =0; i< n.size();i++)
    {//count the number of basis functions in new basis
        size2 += n[i].size();
    }
    gsSparseMatrix<T> result(size2,size1);

    gsMatrix<T> transferDense = transfer;

    for (unsigned int i = 0; i < old.size(); i++)//iteration through the levels of the old basis
    {
        // find starting index of level i in new basis
        int start_lv_i = 0;
        for(unsigned int l =0; l < i; l++)
        {
            start_lv_i += n[l].size();
        }

        for (unsigned int j = 0; j < old[i].size();j++)//iteration through the basis functions in the given level
        {
            start_lv_i = 0;
            for(unsigned int l =0; l < i; l++)
            {
                start_lv_i += n[l].size();
            }
            const unsigned old_ij = old[i][j];  // tensor product index

            if( n[i].bContains(old_ij) )//it he basis function was not refined
            {
                result(start_lv_i + std::distance(n[i].begin(), n[i].find_it_or_fail(old_ij) ),glob_numb ) = 1;//settign the coefficient of the not refined basis function to 1
                for(int k = 0; k < transferDense.rows(); k++)//basis function was refined->looking for the coeficinets from the global transfer matrix
                {
                    //TODO test if the basis function is in the basis
                    if(transferDense(k, old_ij) != 0)//if the coefficient is non zero we find the coresponding function in n
                    {
                        if(n[i+1].bContains(k))
                        {
                            const int pos = start_lv_i + n[i].size() + std::distance(n[i+1].begin(), n[i+1].find_it_or_fail(k));
                            result(pos,glob_numb) = transferDense(k, old_ij);
                        }
                    }
                }
            }
            else
            {
                for(int k = 0; k < transferDense.rows(); k++)//basis function was refined->looking for the coeficinets from the global transfer matrix
                {
                    if(transferDense(k, old_ij) != 0)//if the coefficient is non zero we find the coresponding function in n
                    {
                        const int pos = start_lv_i + n[i].size() + std::distance(n[i+1].begin(), n[i+1].find_it_or_fail(k));
                        result(pos,glob_numb) = transferDense(k, old_ij);
                    }
                }
            }
            glob_numb++;
        }
    }
    return result;
}
template<short_t d, class T>
gsSparseMatrix<T> gsTHBSplineBasis<d,T>::coarsening_direct2( const std::vector<gsSortedVector<index_t> >& old,
                                                       const std::vector<gsSortedVector<index_t> >& n,
                                                       const std::vector<gsSparseMatrix<T,RowMajor> >& transfer) const
{
    int size1= 0;int size2 = 0;
    int glob_numb = 0;//continous numbering of hierarchical basis
    for(unsigned int i =0; i< old.size();i++){//count the number of basis functions in old basis
        size1 += old[i].size();
    }
    for(unsigned int i =0; i< n.size();i++){//count the number of basis functions in new basis
        size2 += n[i].size();
    }
    gsSparseMatrix<T> result(size2,size1);


    //std::vector<gsMatrix<T> > transferDense;// = transfer;
    //transferDense.resize(transfer.size());
    //for (unsigned int i = 0; i < transfer.size();i++){
    //    transferDense[i] = transfer[i];
    //}
    std::vector<gsSparseMatrix<T,ColMajor> > temptransfer;// = transfer;
    temptransfer.resize(transfer.size());
    for (unsigned int i = 0; i < transfer.size();i++){
        temptransfer[i] = transfer[i];
        //gsDebug<<"transfer"<<i<<"\n"<<transfer[i]<<std::endl;
    }

    for (unsigned int i = 0; i < old.size(); i++)//iteration through the levels of the old basis
    {
        // find starting index of level i in new basis
        int start_lv_i = 0;
        for(unsigned int l =0; l < i; l++)
        {
            start_lv_i += n[l].size();
        }

        //gsDebug<<old[i].size()<<std::endl;
        for (unsigned int j = 0; j < old[i].size();j++)//iteration through the basis functions in the given level
        {
            //gsDebug<<"j = "<<j<<std::endl;
            start_lv_i = 0;
            for(unsigned int l =0; l < i; l++)
            {
                start_lv_i += n[l].size();
            }
            const unsigned old_ij = old[i][j];  // tensor product index
            gsMatrix<index_t, d, 2> supp(d, 2);
            this->m_bases[i]->elementSupport_into(old_ij, supp);//this->support(start_lv_i+old_ij);
            //gsDebug<<"supp "<< supp<<std::endl;
            //unsigned max_lvl =
            //    math::min<index_t>( this->m_tree.query4(supp.col(0),supp.col(1), i), transfer.size() ) ;
            gsSparseVector<T,RowMajor> t(this->m_bases[i]->size());
            t.setZero();
            t[old_ij] = 1;
            for(unsigned int k = i; k < n.size();k++){
                //gsDebug<<"i: "<<i<<" j: "<<j<<" k: "<<k<<std::endl;
                if(k > i)
                {
                    //compare with old matrix
                    for(int l = 0 ; l < t.size();l++){
                        if(t[l]!=0)
                            if( (k) < (old.size()))
                                if(old[k].bContains(l)){
                                    t[l]=0;
                                }

                    }
                }
                //gsDebug<<"ksize:"<<n[k].size()<<std::endl;
                if(k!=0)
                {
                    start_lv_i = 0;
                    for(unsigned int l =0; l < k-1; l++)
                    {
                        start_lv_i += n[l].size();
                    }
                }
                //for all non zero in t comapre with new
                for(int l = 0 ; l < t.size();l++)
                {
                    //gsDebug<<"i: "<<i<<" j: "<<j<<" l: "<<l<<"nsize"<<n.size()<<std::endl;
                    if(t[l]!=0)
                        if(n[k].bContains(l))
                        {
                            //gsDebug<<"j: "<<j<<" "<<"oldij"<<old_ij<<" "<<"l:"<<l<<"    ";
                            //gsDebug<<"k "<<k<<" j: "<<j<<" "<<"globnumb "<<glob_numb<<" oldij "<<old_ij<<" "<<"l:"<<l<<" "<<t[l]<<"  ";
                            int p = 0;
                            if(k!=0){
                                p = n[k-1].size();
                            }
                            const int pos = start_lv_i + p + std::distance(n[k].begin(), n[k].find_it_or_fail(l));
                            //const int pos = start_lv_i + n[k].size() + std::distance(n[k+1].begin(), n[k+1].find_it_or_fail(l));
                            //gsDebug<<"pos:"<<pos<<std::endl;
                            //double ppp =  transferDense[coeffs[0].lvl](k, coeffs[0].pos);
                            result(pos,glob_numb) = t[l];//transferDense[coeffs[0].lvl](k, coeffs[0].pos);
                            //t[l] = 0;
                            //const int pos = start_lv_i + n[coeffs[0].lvl].size() + std::distance(n[coeffs[0].lvl+1].begin(), n[coeffs[0].lvl+1].find_it_or_fail(k.row()));
                            //double ppp =  transferDense[coeffs[0].lvl](k, coeffs[0].pos);
                            //result(pos,glob_numb) += coeffs[0].coef * temptransfer[coeffs[0].lvl](k.row(), coeffs[0].pos);//transferDense[coeffs[0].lvl](k, coeffs[0].pos);
                        }
                }
                //gsDebug<<"b"<<std::endl;
                gsSparseVector<T,RowMajor> temp(this->m_bases[i]->size());
                //gsDebug<<"c"<<std::endl;
                temp.setZero();
                if(k<temptransfer.size())
                    temp = temptransfer[k] * t.transpose();
                t = temp;
                //refine
            }


//            if( n[i].bContains(old_ij) )//it he basis function was not refined
//            {
//                result(start_lv_i + std::distance(n[i].begin(), n[i].find_it_or_fail(old_ij) ),glob_numb ) = 1;//settign the coefficient of the not refined basis function to 1
//            }
//            else
//            {

//                gsMatrix<index_t, d, 2> supp(d, 2);
//                this->m_bases[i]->elementSupport_into(old_ij, supp);//this->support(start_lv_i+old_ij);
//                //gsDebug<<<"supp "<< supp<<std::endl;
//                unsigned max_lvl =
//                    math::min<index_t>( this->m_tree.query4(supp.col(0),supp.col(1), i), transfer.size() ) ;
//                gsSparseVector<T,RowMajor> t(this->m_bases[i]->size());
//                t.setZero();
//                t[old_ij] = 1;
//                //gsDebug<<"j = "<<j<<std::endl;
//                //gsDebug<<"nsize"<<n.size()<<std::endl;
//                for(unsigned int k = i+1; k < n.size();k++){
//                    start_lv_i = 0;
//                    for(unsigned int l =0; l < k-1; l++)
//                    {
//                        start_lv_i += n[l].size();
//                    }
// //                    gsDebug<<"k "<<k<<std::endl;
// //                    gsDebug<<"nk"<<std::endl;
// //                    for(int a = 0; a < n[k].size();a++){
// //                        gsDebug<<n[k][a]<<" ";
// //                    }
//                    //gsDebug<<std::endl;
//                    gsSparseVector<T,RowMajor> M;
//                    M.setZero();
//                    M = temptransfer[k-1] * t.transpose();

//                    //gsDebug<<"M\n"<<M<<std::endl;
//                    for(int l = 0 ; l < M.size();l++)
//                    //for(typename gsSparseVector<T,RowMajor>::InnerIterator l(M); l; ++l)//basis function was refined->looking for the coeficinets from the global transfer matrix
//                    {
//                        if(M[l]!=0)
//                            if(n[k].bContains(l))
//                            {
//                                //gsDebug<<"j: "<<j<<" "<<"oldij"<<old_ij<<" "<<"l:"<<l<<"    ";
//                                //gsDebug<<"k "<<k<<" j: "<<j<<" "<<"globnumb "<<glob_numb<<" "<<"l:"<<l<<" "<<M[l]<<"  ";
//                                const int pos = start_lv_i + n[k-1].size() + std::distance(n[k].begin(), n[k].find_it_or_fail(l));
//                                //gsDebug<<"pos:"<<pos<<std::endl;
//                                //double ppp =  transferDense[coeffs[0].lvl](k, coeffs[0].pos);
//                                result(pos,glob_numb) = M[l];//transferDense[coeffs[0].lvl](k, coeffs[0].pos);
//                                M[l] = 0;
//                                //const int pos = start_lv_i + n[coeffs[0].lvl].size() + std::distance(n[coeffs[0].lvl+1].begin(), n[coeffs[0].lvl+1].find_it_or_fail(k.row()));
//                                //double ppp =  transferDense[coeffs[0].lvl](k, coeffs[0].pos);
//                                //result(pos,glob_numb) += coeffs[0].coef * temptransfer[coeffs[0].lvl](k.row(), coeffs[0].pos);//transferDense[coeffs[0].lvl](k, coeffs[0].pos);
//                            }
//                    }
//                    t = M;
//                    //gsDebug<<"M after \n"<<M<<std::endl;
//                }
//            }
            glob_numb++;
        }

    }

    return result;
}

template<short_t d, class T>
gsSparseMatrix<T> gsTHBSplineBasis<d,T>::coarsening_direct( const std::vector<gsSortedVector<index_t> >& old,
                                                      const std::vector<gsSortedVector<index_t> >& n,
                                                      const std::vector<gsSparseMatrix<T,RowMajor> >& transfer) const
{
    GISMO_ASSERT(old.size() < n.size(), "old,n problem in coarsening.");

    int size1= 0;int size2 = 0;
    int glob_numb = 0;//continous numbering of hierarchical basis
    for(unsigned int i =0; i< old.size();i++)
    {//count the number of basis functions in old basis
        size1 += old[i].size();
    }
    for(unsigned int i =0; i< n.size();i++)
    {//count the number of basis functions in new basis
        size2 += n[i].size();
    }
    gsSparseMatrix<T> result(size2,size1);


//    std::vector<gsMatrix<T> > transferDense;// = transfer;
//    transferDense.resize(transfer.size());
//    for (unsigned int i = 0; i < transfer.size();i++)
//    {
//        transferDense[i] = transfer[i];
//    }
    std::vector<gsSparseMatrix<T,ColMajor> > temptransfer;// = transfer;
    temptransfer.resize(transfer.size());
    for (unsigned int i = 0; i < transfer.size();i++)
    {
        temptransfer[i] = transfer[i];
    }
    //gsDebug<<"temp:\n"<< temptransfer[0]<<std::endl;

    for (unsigned int i = 0; i < old.size(); i++)//iteration through the levels of the old basis
    {
        // find starting index of level i in new basis
        int start_lv_i = 0;
        for(unsigned int l =0; l < i; l++)
        {
            start_lv_i += n[l].size();
        }

        for (unsigned int j = 0; j < old[i].size();j++)//iteration through the basis functions in the given level
        {
            //gsDebug<<"j...."<<j<<endl;
            //gsDebug<<"i = "<< i<< " j= "<<j<<std::endl;
            start_lv_i = 0;
            for(unsigned int l =0; l < i; l++)
            {
                start_lv_i += n[l].size();
            }
            const unsigned old_ij = old[i][j];  // tensor product index
            //gsDebug<<"oldij = "<< old_ij<<std::endl;
            if( n[i].bContains(old_ij) )//it he basis function was not refined
            {
                result(start_lv_i + std::distance(n[i].begin(), n[i].find_it_or_fail(old_ij) ),glob_numb ) = 1;//settign the coefficient of the not refined basis function to 1
                std::vector<lvl_coef> coeffs;
                gsMatrix<index_t, d, 2> supp(d, 2);
                this->m_bases[i]->elementSupport_into(old_ij, supp);//this->support(start_lv_i+old_ij);
                unsigned max_lvl = math::min<index_t>( this->m_tree.query4(supp.col(0),supp.col(1), i), transfer.size()) ;//transfer.size();//
                //gsDebug<<"transfer size "<< transfer.size()<<" max lvl"<< this->m_tree.query4(supp.col(0),supp.col(1), this->levelOf(start_lv_i+j))<<"   lvl of"<< this->levelOf(start_lv_i+j)<<" support\n"<<supp<<std::endl;
                lvl_coef temp;
                temp.pos = old_ij;
                temp.coef = 1;
                temp.lvl = i;
                if(temp.lvl<n.size()-1)//in case of no refinement
                {
                    coeffs.push_back(temp);
                }
                for (size_t coeff_index = 0; coeff_index < coeffs.size(); ++coeff_index)
                {
                    const lvl_coef coeff = coeffs[coeff_index];

                    start_lv_i = 0;
                    for(unsigned int l =0; l < coeff.lvl; l++)
                    {
                        start_lv_i += n[l].size();
                    }

                    for(typename gsSparseMatrix<T,ColMajor>::InnerIterator k(temptransfer[coeff.lvl],coeff.pos); k; ++k)//basis function was refined->looking for the coeficinets from the global transfer matrix
                    {
//                        if(transferDense[coeff.lvl](k, coeff.pos) != 0)
//                        {
                        //gsDebug<<"first while "<< coeffs.size()<<std::endl;
                        bool p = true;
                        if( (coeff.lvl+1) < old.size())
                        {
                            if(old[coeff.lvl+1].bContains(k.row()))
                            {
                                p = false;
                            }
                        }
                        if(n[coeff.lvl+1].bContains(k.row()))
                        {
                            if(p)
                            {
                                const int pos = start_lv_i + n[coeff.lvl].size() + std::distance(n[coeff.lvl+1].begin(), n[coeff.lvl+1].find_it_or_fail(k.row()));

                                result(pos,glob_numb) += coeff.coef * temptransfer[coeff.lvl](k.row(), coeff.pos);//transferDense[coeff.lvl](k, coeff.pos);
                                if(coeff.lvl + 1 < max_lvl)//transfer.size()
                                {
                                    temp.pos = k.row();
                                    temp.coef = temptransfer[coeff.lvl](k.row(), coeff.pos) * coeff.coef;
                                    temp.lvl = coeff.lvl+1;
                                    coeffs.push_back(temp);
                                }
                            }
                        }else
                        {
                            //TODO test if level would not be higher than the q4 for this function- or max inserted level
                            if(p)
                            {
                                if( coeff.lvl + 1< max_lvl)
                                {
                                    temp.pos = k.row();
                                    temp.coef = temptransfer[coeff.lvl](k.row(), coeff.pos) * coeff.coef;
                                    temp.lvl = coeff.lvl+1;
                                    coeffs.push_back(temp);
                                }
                            }
                        }
                        //}
                    }

//                        for(unsigned int ii = 0; ii < coeffs.size();ii++){
//                            gsDebug<<"( "<< coeffs[ii].pos<<" , "<<coeffs[ii].coef<<" , "<<coeffs[ii].lvl<<" )"<<std::endl;
//                        }
//                        gsDebug<<"j ="<<j<<std::endl;
                }
            }
            else
            {
                gsMatrix<index_t, d, 2> supp(d, 2);
                this->m_bases[i]->elementSupport_into(old_ij, supp);//this->support(start_lv_i+old_ij);
                //gsDebug<<"supp "<< supp<<std::endl;
                unsigned max_lvl =
                    math::min<index_t>( this->m_tree.query4(supp.col(0),supp.col(1), i), transfer.size() ) ;
                std::vector<lvl_coef> coeffs;
                lvl_coef temp;
                temp.pos = old_ij;
                temp.coef = 1;
                temp.lvl = i;
                //gsDebug<<"temp.pos: "<<temp.pos<<" temp.coef: "<<temp.coef<<" temp.lvl "<< temp.lvl<<std::endl;
                coeffs.push_back(temp);
                for (size_t coeff_index = 0; coeff_index < coeffs.size(); ++coeff_index)
                {
                    const lvl_coef coeff = coeffs[coeff_index];

                    start_lv_i = 0;
                    for(unsigned int l =0; l < coeff.lvl; l++)
                    {
                        start_lv_i += n[l].size();
                    }

                    for(typename gsSparseMatrix<T,ColMajor>::InnerIterator k(temptransfer[coeff.lvl],coeff.pos); k; ++k)//basis function was refined->looking for the coeficinets from the global transfer matrix
                    {
                        //if(transferDense[coeff.lvl](k, coeff.pos) != 0)
                        //{
                        //gsDebug<<"second while "<< coeffs.size()<<std::endl;
                        bool p = true;
                        if( (coeff.lvl+1) < (old.size()))
                        {
                            if(old[coeff.lvl+1].bContains(k.row()))
                            {
                                p = false;
                            }
                        }
                        //gsDebug<<"k.row "<<k.row()<<std::endl;
                        if(n[coeff.lvl+1].bContains(k.row()))
                        {
                            if(p)
                            {
                                const int pos = start_lv_i + n[coeff.lvl].size() + std::distance(n[coeff.lvl+1].begin(), n[coeff.lvl+1].find_it_or_fail(k.row()));
                                //T ppp =  transferDense[coeff.lvl](k, coeff.pos);
                                //gsDebug<<"pos "<<pos<<" oldij "<<old_ij<<" "<< "coeflvl "<<coeff.lvl<<" ";
                                //gsDebug<<"inserted coef "<< coeff.coef<<"*"<< temptransfer[coeff.lvl](k.row(), coeff.pos)<<std::endl;
                                result(pos,glob_numb) += coeff.coef * temptransfer[coeff.lvl](k.row(), coeff.pos);//transferDense[coeff.lvl](k, coeff.pos);
                                if(coeff.lvl < max_lvl-1)
                                {
                                    temp.pos = k.row();
                                    temp.coef = temptransfer[coeff.lvl](k.row(), coeff.pos) * coeff.coef;
                                    temp.lvl = coeff.lvl+1;
                                    //gsDebug<<"temp.pos: "<<temp.pos<<" temp.coef: "<<temp.coef<<" temp.lvl "<< temp.lvl<<std::endl;
                                    coeffs.push_back(temp);
                                }
                            }
                        }
                        else
                        {
                            if(p)
                            {
                                if(coeff.lvl < max_lvl-1)
                                {
                                    temp.pos = k.row();
                                    temp.coef = temptransfer[coeff.lvl](k.row(), coeff.pos) * coeff.coef;
                                    temp.lvl = coeff.lvl+1;
                                    //gsDebug<<"temp.pos: "<<temp.pos<<" temp.coef: "<<temp.coef<<" temp.lvl "<< temp.lvl<<std::endl;
                                    coeffs.push_back(temp);
                                }
                            }
                        }
                        //}
                    }

//                        for(unsigned int ii = 0; ii < coeffs.size();ii++){
//                            gsDebug<<"( "<< coeffs[ii].pos<<" , "<<coeffs[ii].coef<<" , "<<coeffs[ii].lvl<<" )"<<std::endl;
//                        }
                }
            }
            glob_numb++;

        }
    }
    return result;
}


namespace internal
{

/// Get a Truncated Hierarchical B-spline basis from XML data
template<short_t d, class T>
class gsXml< gsTHBSplineBasis<d,T> >
{
private:
    gsXml() { }
public:
    GSXML_COMMON_FUNCTIONS(gsTHBSplineBasis<TMPLA2(d,T)>);
    static std::string tag () { return "Basis"; }
    static std::string type () { return "THBSplineBasis"+ (d>1 ? to_string(d):""); }

    static gsTHBSplineBasis<d,T> * get (gsXmlNode * node)
    {
        return getHTensorBasisFromXml< gsTHBSplineBasis<d,T> > (node);
    }

    static gsXmlNode * put (const gsTHBSplineBasis<d,T> & obj,
                            gsXmlTree & data )
    {
        return putHTensorBasisToXml< gsTHBSplineBasis<d,T> > (obj, data);
    }
};


}

} // namespace gismo<|MERGE_RESOLUTION|>--- conflicted
+++ resolved
@@ -688,10 +688,6 @@
 
 
 }
-<<<<<<< HEAD
-=======
-
->>>>>>> 8cae21ff
 
 //return data for trimming in parasolid
 template<short_t d, class T>
