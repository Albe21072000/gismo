--- conflicted
+++ resolved
@@ -82,38 +82,6 @@
     }
 }
 
-<<<<<<< HEAD
-// template<short_t d,class T>
-// void gsMappedBasis<d,T>::boundary(std::vector<index_t> & indices,index_t offset) const
-// {
-//     std::vector<index_t> locals;
-//     locals.reserve(this->size());
-//     typedef std::vector< patchSide >::const_iterator b_const_iter;
-//     for(b_const_iter iter = m_topol.bBegin();iter!=m_topol.bEnd();++iter)
-//         addLocalIndicesOfPatchSide(*iter,offset,locals);
-//     sort( locals.begin(), locals.end() );
-//     locals.erase( unique( locals.begin(), locals.end() ), locals.end() );
-//     m_mapper->sourceToTarget(locals,indices);
-// }
-
-// template<short_t d,class T>
-// void gsMappedBasis<d,T>::innerBoundaries(std::vector<index_t> & indices,index_t offset) const
-// {
-//     std::vector<index_t> locals;
-//     locals.reserve(this->size());
-//     typedef std::vector< gismo::boundaryInterface >::const_iterator i_const_iter;
-//     for(i_const_iter iter = m_topol.iBegin();iter!=m_topol.iEnd();++iter)
-//     {
-//         patchSide firstPs = iter->first();
-//         addLocalIndicesOfPatchSide(firstPs,offset,locals);
-//         patchSide secondPs = iter->second();
-//         addLocalIndicesOfPatchSide(secondPs,offset,locals);
-//     }
-//     sort( locals.begin(), locals.end() );
-//     locals.erase( unique( locals.begin(), locals.end() ), locals.end() );
-//     m_mapper->sourceToTarget(locals,indices);
-// }
-=======
 // HV[05/10/2023]: check for correctness
 template<short_t d,class T>
 void gsMappedBasis<d,T>::boundary(std::vector<index_t> & indices,index_t offset) const
@@ -146,7 +114,6 @@
     locals.erase( unique( locals.begin(), locals.end() ), locals.end() );
     m_mapper->sourceToTarget(locals,indices);
 }
->>>>>>> 9c9c9acd
 
 template<short_t d,class T>
 gsGeometry<T>* gsMappedBasis<d,T>::exportPatch(const index_t i,gsMatrix<T> const & localCoef) const
