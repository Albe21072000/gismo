/** @file gsParaviewCollection.h

    @brief Provides a helper class to write Paraview collection (.pvd) files.

    This file is part of the G+Smo library.

    This Source Code Form is subject to the terms of the Mozilla Public
    License, v. 2.0. If a copy of the MPL was not distributed with this
    file, You can obtain one at http://mozilla.org/MPL/2.0/.

    Author(s): A. Mantzaflaris, C. Karampatzakis
*/

#pragma once

#include <gsCore/gsForwardDeclarations.h>
#include <gsIO/gsFileManager.h>
#include <gsIO/gsParaviewDataSet.h>



#include<fstream>

namespace gismo {
/**
    \brief This class is used to create a Paraview .pvd (collection)
    file.

    A collection is an XML file that contains a list of other
    files to be opened in Paraview.

    Typical usage is
    \verbatim
    gsParaviewCollection pc(fn); // Initialize collection

    // add files ("parts"), make sure that these files exist
    pc.addPart(filename1);
    pc.addPart(filename2);

    pc.save() // finalize and close the file
    \endverbatim

    Or when working with gsExpressions:
    \verbatim
    gsParaviewCollection pc(fn, &evaluator ); // Initialize collection

    // Specify plotting options
    pc.options().setInt("numPoints", 100);
    pc.options().setInt("precision",5);
    pc.options().setSwitch("plotElements",true);
    pc.options().setSwitch("plotControlNet",true);

    // In your solution loop:
    while ( ... )
    {
        // Create new file(s) for this timestep
        pc.newTimestep(&multiPatch)
        // Solve here 

        // Write solution fields ( e.g Pressure, Temperature, Stress )
        pc.addField( gsExpression_1, "label_1" );
        pc.addField( gsExpression_2, "label_2" );
        pc.saveTimeStep(); // Save file(s) for this timestep
    } // end solution loop

    pc.save() // finalize and close the .pvd file
    \endverbatim


    The above creates a file with extension pvd. When opening this
    file with Paraview, the contents of all parts in the list are
    loaded.

    \ingroup IO
*/
class GISMO_EXPORT gsParaviewCollection
{
public:
    typedef std::string String;
public:

    /// Constructor using a filename and an (optional) evaluator.
    gsParaviewCollection(String const  &fn,
                         gsExprEvaluator<> * evaluator=nullptr)
                        : m_filename(fn),
                        m_isSaved(false),
                        m_time(-1),
                        m_evaluator(evaluator),
                        m_options(gsParaviewDataSet::defaultOptions()),
                        counter(0)
    {
        std::string path = gsFileManager::getPath(m_filename);

        // If the path does not start with ./ or / , it is assumed to be a relative path
<<<<<<< HEAD
//        if ( (!gsFileManager::isExplicitlyRelative(path) && !gsFileManager::isFullyQualified(path)) )
//            path = gsFileManager::getCurrentPath() + path;
=======
        if ( !gsFileManager::isFullyQualified(path) )
            path = gsFileManager::getCurrentPath() + path;
>>>>>>> 83be13a2

        m_filename = path + gsFileManager::getBasename(m_filename) + ".pvd";
        gsFileManager::mkdir( path );

        // if ( "" != m_filename.parent_path())
        // GISMO_ENSURE( fsystem::exists( m_filename.parent_path() ), 
        //     "The specified folder " << m_filename.parent_path() << " does not exist, please create it first.");  
        mfile <<"<?xml version=\"1.0\"?>\n";
        mfile <<"<VTKFile type=\"Collection\" version=\"0.1\">\n";
        mfile <<"<Collection>\n";
    }

    /// @brief Appends a file to the Paraview collection (.pvd file).
    /// @param fn Filename to be added. Can also be a path relative to the where the collection file is. 
    /// @param tStep Time step ( optional )
    /// @param name An optional name for this part. This is the name that will show up  in Paraview's MultiBlock inspector for this Part. It is not the filename.
    /// @param part Part ID ( optional )
    void addPart(String const & fn, real_t tStep=-1, std::string name="", index_t part=-1)
    {   
        std::string ext = "";
        if (gsFileManager::getExtension(fn) == "")
        {
            if (name=="Mesh" || name=="mesh")
                ext = ".vtp";
            else if (name=="Geometry" || name=="geometry" || name=="Solution" || name=="solution")
                ext = ".vts";
            else
                GISMO_ERROR("No extension could be found for file "<<fn<<". Try to add an extension or add name 'Mesh','Solution','Geometry'");
        }

        GISMO_ASSERT( !m_isSaved , "Error: collection has been already saved." );
        mfile << "<DataSet ";
        if (part != -1)   mfile << "part=\""<< part <<"\" ";
        if (tStep != -1)  mfile << "timestep=\""<< tStep <<"\" ";
        if (name != "") mfile << "name=\"" << name << "\" ";
        mfile << "file=\"" << fn+ext <<"\"/>\n";
    }
    // CAUTION! 
    // The previous 3 versions of gsParaviewCollection::addPart() have been combined into the one above
    // since they were all doing basiacally the same thing. Below you can see a 'conversion table' that
    // can help you adapt your code to the new syntax. For questions contact C. Karampatzakis (Github @ckarampa )
    // OLD SYNTAX ( Deprecated )                              |   NEW SYNTAX 
    //-----------------------------------------------------------------------------------------------------------
    // addPart(String const & fn)                             |   addPart( fn, -1, "", counter++);               |
    //                                                                                                           |
    // addPart(String const & fn, String const & ext)         |   addPart( fn+ext, -1, "", counter++);           |
    //                                                                                                           |
    // addPart(String const & fn, int i, String const & ext)  |   addPart( fn+std::to_string(i)+ext, -1, "", i); |
    // ----------------------------------------------------------------------------------------------------------

    // The following functions are all deprecated, only here for backwards compatibility!

    GISMO_DEPRECATED void addTimestep(String const & fn, double tstep, String const & ext)
    {
        // mfile << "<DataSet timestep=\""<<tstep<<"\" file=\""<<fn<<ext<<"\"/>\n";
        addPart( fn+ext, tstep);
    }

    GISMO_DEPRECATED void addTimestep(String const & fn, int part, double tstep, String const & ext)
    {
        // mfile << "<DataSet part=\""<<part<<"\" timestep=\""<<tstep<<"\" file=\""<<fn<<"_"<<part<<ext<<"\"/>\n";
        addPart( fn+"_"+std::to_string(part)+ext, tstep, "", part);
    }

    // End of deprecated functions

    GISMO_DEPRECATED void addPart(String const & fn, String extension)
    {
        addPart( fn+extension);
    }

    /// @brief Adds all the files relevant to a gsParaviewDataSet, to the collection.
    /// @param dataSet The gsParaviewDataSet to be added.
    /// @param time Time step (optional, else an internal integer counter is used)
    void addDataSet(gsParaviewDataSet & dataSet, real_t time=-1);

    /// @brief Creates a new time step where all information will be added to.
    /// @param geometry A gsMultiPatch of the geometry where the solution fields are defined.
    /// @param time Value of time for this timestep (optional, else an internal integer counter is used)
    void newTimeStep(gsMultiPatch<real_t> * geometry, real_t time=-1);

 
    /// @brief All arguments are forwarded to gsParaviewDataSet::addField().
    template <typename... Rest>
    void addField(Rest... rest)
    {
        GISMO_ENSURE( !m_dataset.isEmpty(), "The gsParaviewDataSet, stored internally by gsParaviewCollection, is empty! Try running newTimestep() before addField().");
        m_dataset.addField(rest...);
    }

    /// @brief All arguments are forwarded to gsParaviewDataSet::addFields().
    template <typename... Rest>
    void addFields(Rest... rest)
    {
        GISMO_ENSURE( !m_dataset.isEmpty(), "The gsParaviewDataSet, stored internally by gsParaviewCollection, is empty! Try running newTimestep() before addFields().");
        m_dataset.addFields(rest...);
    }

    /// @brief The current timestep is saved and files written to disk.
    void saveTimeStep(){
        GISMO_ENSURE( !m_dataset.isEmpty(), "The gsParaviewDataSet, stored internally by gsParaviewCollection, is empty! Try running newTimestep() before saveTimeStep().");
        addDataSet(m_dataset,m_time);
    };

    /// Finalizes the collection by closing the XML tags, always call
    /// this function (once) when you finish adding files
    void save()
    {
        GISMO_ASSERT(!m_isSaved, "Error: gsParaviewCollection::save() already called." );
        if (!m_isSaved)
        {
            mfile <<"</Collection>\n";
            mfile <<"</VTKFile>\n";

            gsDebug << "Exporting to " << m_filename << "\n";
            std::ofstream f( m_filename.c_str() );
            GISMO_ASSERT(f.is_open(), "Error creating "<< m_filename );
            f << mfile.rdbuf();
            f.close();
            mfile.str("");
            m_isSaved=true;
            counter = -1;
        }
    }

    /// @brief Accessor to the current options.
    gsOptionList & options() {return m_options;}

private:
    /// Pointer to char stream
    std::stringstream mfile;

    /// File name
    std::string m_filename;

    /// Flag for checking if collection is already saved.
    bool m_isSaved;

    int m_time;

    gsExprEvaluator<> * m_evaluator;

    gsParaviewDataSet m_dataset;

    gsOptionList m_options;

    index_t counter;

private:
    // Construction without a filename is not allowed
    gsParaviewCollection();
};

//=================================================================================================



/// Fast creation of a collection using base filename \a fn, extension
/// \a ext.  The collection will contain the files fn_0.ext,
/// fn_1.ext,...,fn_{n-1}.ext In the special case of n=0, the
/// collection is just fn.pvd and contains only the file fn.ext
inline void makeCollection(std::string const & fn, std::string const & ext, int n = 0)
{
    gsParaviewCollection pc(fn);
    if ( n > 0)
    {
        for (int i=0; i<n ; i++)
            pc.addPart(fn + std::to_string(i) + ext);
    }
    else
        pc.addPart(fn + ext);

    pc.save();
}


} // end namespace gismo<|MERGE_RESOLUTION|>--- conflicted
+++ resolved
@@ -92,13 +92,8 @@
         std::string path = gsFileManager::getPath(m_filename);
 
         // If the path does not start with ./ or / , it is assumed to be a relative path
-<<<<<<< HEAD
-//        if ( (!gsFileManager::isExplicitlyRelative(path) && !gsFileManager::isFullyQualified(path)) )
-//            path = gsFileManager::getCurrentPath() + path;
-=======
         if ( !gsFileManager::isFullyQualified(path) )
             path = gsFileManager::getCurrentPath() + path;
->>>>>>> 83be13a2
 
         m_filename = path + gsFileManager::getBasename(m_filename) + ".pvd";
         gsFileManager::mkdir( path );
