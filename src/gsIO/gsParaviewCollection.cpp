--- conflicted
+++ resolved
@@ -47,23 +47,9 @@
                 name="";
 
             // This is so only the relative part of the path in filenames[] is kept
-<<<<<<< HEAD
-            std::string relativeFilename;
-            if ( gsFileManager::isExplicitlyRelative(m_filename))
-            {
-                relativeFilename = gsFileManager::makeRelative(
-                    gsFileManager::getCurrentPath() + gsFileManager::getPath(m_filename),
-                    filenames[i]);
-            }
-            else
-            {
-                relativeFilename = gsFileManager::makeRelative( gsFileManager::getPath(m_filename), filenames[i]);
-            }
-=======
             std::string relativeFilename = gsFileManager::makeRelative(
                 gsFileManager::getPath(m_filename), filenames[i]);
             
->>>>>>> bc343709
             addPart( relativeFilename, time, name); 
         }
     }
