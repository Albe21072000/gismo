--- conflicted
+++ resolved
@@ -26,14 +26,9 @@
 #include <gsModeling/gsTrimSurface.h>
 #include <gsModeling/gsSolid.h>
 
-<<<<<<< HEAD
 #include <gsHSplines/gsHBoxContainer.h>
 
-
-#define PLOT_PRECISION 5
-=======
 #define PLOT_PRECISION 12
->>>>>>> e60d9e78
 
 namespace gismo
 {
