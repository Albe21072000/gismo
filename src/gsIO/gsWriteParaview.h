/** @file gsWriteParaview.h

    @brief Provides declaration of functions writing Paraview files.

    This file is part of the G+Smo library. 

    This Source Code Form is subject to the terms of the Mozilla Public
    License, v. 2.0. If a copy of the MPL was not distributed with this
    file, You can obtain one at http://mozilla.org/MPL/2.0/.
    
    Author(s): A. Mantzaflaris
*/

#include <gsCore/gsGeometry.h>
#include <gsCore/gsForwardDeclarations.h>
#include <gsCore/gsExport.h>

#include <sstream>
#include <fstream>

#pragma once

#define NS 1000


namespace gismo {


/// \brief Export a gsGeometry (without scalar information) to paraview file
///
/// \param Geo a geometry object
/// \param fn filename where paraview file is written
/// \param npts number of points used for sampling each patch
/// \param mesh if true, the parameter mesh is plotted as well
/// \param ctrlNet if true, the control net is plotted as well
///
/// \ingroup IO
template<class T>
void gsWriteParaview(const gsGeometry<T> & Geo, std::string const & fn, 
                     unsigned npts=NS, bool mesh = false, bool ctrlNet = false);

/**
 * @brief      Writes a gsMappedSpline geometry
 *
 * @param      mspline  The mapped spline
 * @param      fn       The filename
 * @param[in]  npts     The number of sampling points
 * 
 */
template<class T>
void gsWriteParaview(gsMappedSpline<2,T> const& mspline,
                     std::string const & fn,unsigned npts = NS);




/**
 * @brief      Plot the basis functions of a multi-basis
 *
 * @param      mp    A multi-patch geometry to plot the basis on
 * @param      mb    The multi-basis
 * @param      fn    The file name
 * @param[in]  npts  The number of points
 *
 */
template<class T>
void gsWriteParaview(gsMultiPatch<T> const& mp, gsMultiBasis<T> const& mb,
                     std::string const & fn, unsigned npts = NS);

/**
 * @brief      Writes a gsMappedBasis over a gsMappedSpline geometry
 *
 * @param      mspline      The mapped spline
 * @param      mbasis       The mapped basis
 * @param      fn           The filename
 * @param      fullsupport  Plot the basis over the whole domain
 * @param      indices      Basis functions to be plotted
 * @param[in]  npts         The number of sampling points
 * 
 */
template<class T>
void gsWriteParaview(gsMappedSpline<2,T> const& mspline,gsMappedBasis<2,T>  const& mbasis,
                     std::string const & fn,unsigned npts = NS, 
                     const bool fullsupport = false,
                     const std::vector<index_t> indices = std::vector<index_t>());

/// \brief Export a mesh to paraview file
///
/// \param sl a gsMesh object
/// \param fn filename where paraview file is written
/// \param pvd if true, a .pvd file is generated (for compatibility)
template <class T>
void gsWriteParaview(gsMesh<T> const& sl, std::string const & fn, bool pvd = true);

/// \brief Exports a parametrized mesh.
template <class T>
void gsWriteParaview(gsMesh<T> const& sl, std::string const & fn, const gsMatrix<T>& params);

GISMO_EXPORT void gsWriteParaview(const gsSurfMesh & sm,
                                  std::string const & fn,
                                  std::initializer_list<std::string> props = {});
    
/// \brief Export a vector of meshes, each mesh in its own file.
///
/// \param meshes vector of gsMesh objects
/// \param fn filename
template <typename T>
void gsWriteParaview(const std::vector<gsMesh<T> >& meshes, std::string const& fn);


/// \brief Write a file containing a solution field (as color on its geometry) to paraview file
///
/// \param field a field object
/// \param fn filename where paraview file is written
/// \param npts number of points used for sampling each patch
/// \param mesh if true, the parameter mesh is plotted as well
template<class T>
void gsWriteParaview(const gsField<T> & field, std::string const & fn, 
                     unsigned npts=NS, bool mesh = false);

/// \brief Write a file containing a solution \a func (as color on its geometry \a geo), defined using functionsets, to paraview file
///
/// \param func a \a gsFunctionSet representing the function to be plotted
/// \param geo  a \a gsFunctionSet representing the geometry to be plotted
/// \param fn filename where paraview file is written
/// \param npts number of points used for sampling each patch
template<class T>
void gsWriteParaview(gsFunctionSet<T> const& geo, gsFunctionSet<T> const& func,
                     std::string const & fn, unsigned npts = NS);

/// \brief Export a multipatch Geometry (without scalar information) to paraview file
///
/// \param Geo a multipatch object
/// \param fn filename where paraview file is written
/// \param npts number of points used for sampling each patch
/// \param mesh if true, the parameter mesh is plotted as well
/// \param ctrlNet if true, the control net is plotted as well
template<class T>
void gsWriteParaview(const gsMultiPatch<T> & Geo, std::string const & fn, 
                     unsigned npts=NS, bool mesh = false, bool ctrlNet = false)
{
    gsWriteParaview( Geo.patches(), fn, npts, mesh, ctrlNet);
}

/// \brief Export a multipatch Geometry (without scalar information) to paraview file
///
/// \param Geo a vector of the geometries to be plotted
/// \param fn filename where paraview file is written
/// \param npts number of points used for sampling each geometry
/// \param mesh if true, the parameter mesh is plotted as well
/// \param ctrlNet if true, the control net is plotted as well
template<class T>
void gsWriteParaview( std::vector<gsGeometry<T> *> const & Geo, 
                      std::string const & fn, unsigned npts=NS,
                      bool mesh = false, bool ctrlNet = false);

/// \brief Export a computational mesh to paraview file
template<class T>
void gsWriteParaview(const gsMultiBasis<T> & mb, const gsMultiPatch<T> & domain,
                     std::string const & fn, unsigned npts);

/// \brief Export i-th Basis function to paraview file
///
/// \param i index of a basis function
/// \param basis a basis object
/// \param fn filename where paraview file is written
/// \param npts number of points used for sampling each curve
template<class T>
void gsWriteParaview_basisFnct(int i, gsBasis<T> const& basis, 
                               std::string const & fn, unsigned npts =NS);


/// \brief Export a Geometry slice to paraview file
///
/// \param Geo a gsGeometrySlice
/// \param fn filename where paraview file is written
/// \param npts number of points used for sampling each curve
template<class T>
void gsWriteParaview(const gsGeometrySlice<T> & Geo,
                     std::string const & fn, unsigned npts =NS);

/// \brief Export a functionSet plot to paraview file
///
/// \param func a functionSet object
/// \param fn filename where paraview file is written
/// \param npts number of points used for sampling the domain
template<class T>
void gsWriteParaview(gsFunctionSet<T> const& func,
                     std::string const & fn,
                     unsigned npts =NS);

/// \brief Export a function plot to paraview file
///
/// \param func a function object
/// \param supp a matrix with two columns defining (lower and upper
/// corner of) a box: this is the domain over which we shall evaluate
/// the function, after sampling
/// \param fn filename where paraview file is written
/// \param npts number of points used for sampling the domain
template<class T>
void gsWriteParaview(gsFunction<T> const& func, 
                     gsMatrix<T> const& supp, 
                     std::string const & fn, 
                     unsigned npts =NS,
                     bool graph = true);

/// \brief Export Basis functions to paraview files
///
/// \param basis a basis object
/// \param fn filename where paraview file is written
/// \param npts number of points used for sampling each curve
/// \param mesh if true, the parameter mesh is plotted as well
template<class T>
void gsWriteParaview(gsBasis<T> const& basis, std::string const & fn, 
                     unsigned npts =NS, bool mesh = false);

/// \brief Export gsHBox to paraview files
///
/// \param basis a basis object
/// \param fn filename where paraview file is written
/// \param npts number of points used for sampling each curve
/// \param mesh if true, the parameter mesh is plotted as well
template<class T>
void gsWriteParaview(gsHBox<2,T> & box, std::string const & fn);

/// \brief Export gsHBox to paraview files
///
/// \param basis a basis object
/// \param fn filename where paraview file is written
/// \param npts number of points used for sampling each curve
/// \param mesh if true, the parameter mesh is plotted as well
template<class T>
void gsWriteParaview(gsHBoxContainer<2,T> & box, std::string const & fn);


/// \brief Export 2D Point set to Paraview file
///
/// \param X  1 times n matrix of values for x direction
/// \param Y  1 times n matrix of values for y direction
/// \param fn filename where paraview file is written
template<class T>
void gsWriteParaviewPoints(gsMatrix<T> const& X, 
                           gsMatrix<T> const& Y, 
                           std::string const & fn);

/// \brief Export 3D Point set to Paraview file
///
/// \param X  1 times n matrix of values for x direction
/// \param Y  1 times n matrix of values for y direction
/// \param Z  1 times n matrix of values for z-direction
/// \param fn filename where paraview file is written
template<class T>
void gsWriteParaviewPoints(gsMatrix<T> const& X,
                           gsMatrix<T> const& Y,
                           gsMatrix<T> const& Z,
                           std::string const & fn);

/// \brief Export Point set to Paraview file
///
/// \param points matrix that contain 2D or 3D points, points are columns
/// \param fn filename where paraview file is written
template<class T>
void gsWriteParaviewPoints(gsMatrix<T> const& points, std::string const & fn);

/// \brief Export tensor-structured point set with field data to Paraview file
///
/// \param points matrix that contain 2D or 3D points, points are columns
/// \param data
/// \param np
/// \param fn filename where paraview file is written
template<class T>
void gsWriteParaviewTPgrid(gsMatrix<T> const& points,
                           gsMatrix<T> const& data,
                           const gsVector<index_t> & np,
                           std::string const & fn);

/// \brief Depicting edge graph of each volume of one gsSolid with a segmenting loop
///
/// \param sl a gsMesh object
/// \param fn filename where paraview file is written
/// \param numPoints_for_eachCurve number of points used for sampling each curve
/// \param vol_Num ID of face(s), that should be written
/// \param edgeThick thickness of edges
/// \param translate "translate" vector, toward the volume is translated
/// \param color_convex Color, if face is convex and not eloop.
/// \param color_nonconvex Color, if face is not convex
/// \param color_eloop Color, if is in heSet and convex
/// \param eloop     a vector of ID numbers of vertices, often for representing a segmenting loop
/// \todo please document
template <class T>
void gsWriteParaview(gsSolid<T> const& sl, std::string const & fn, 
                     unsigned numPoints_for_eachCurve=50, int vol_Num=0,
                     T edgeThick=0.01, gsVector3d<T> const & translate=gsVector3d<T>(0,0,0), 
                     int color_convex=0, int color_nonconvex=20, int color_eloop=10,
                     std::vector<unsigned> const & eloop=std::vector<unsigned>());

/// Export a gsSolid to Paraview file
template <class T>
void gsWriteParaviewSolid(gsSolid<T> const& sl, 
                          std::string const & fn, 
                          unsigned numSamples = NS);

/// \brief Visualizing a gsCurveLoop
///
/// \param cloop the curve loop
/// \param fn filename where paraview file is written
/// \param npts number of points used for sampling each curve
template<class T>
void gsWriteParaview(gsCurveLoop<T> const & cloop, std::string const & fn, unsigned npts)
{
    std::vector<gsGeometry<T> *> all_curves;
    for(index_t j =0; j< cloop.numCurves() ; j++)
        all_curves.push_back( const_cast<gsCurve<T> *>(cloop.curve(j)) );

    gsWriteParaview( all_curves, fn, npts);       
}

/// \brief Visualizing a gsPlanarDomain
///
/// \param pdomain the planar domain
/// \param fn filename where paraview file is written
/// \param npts number of points used for sampling
template<class T>
void gsWriteParaview(gsPlanarDomain<T> const & pdomain, 
                     std::string const & fn, unsigned npts=NS);

/// Visualizing a gsTrimSurface
template<class T>
void gsWriteParaview(const gsTrimSurface<T> & ts, std::string const & fn, 
                     unsigned npts=NS, bool trimCurves = false);

/// \brief Export a volumeBlock.
///
/// Currently: output file shows boundary curves of this block.
///
/// \param volBlock pointer to the volume block
/// \param fn filename where paraview file is written
/// \param npts number of points used for sampling of a curve
template<typename T>
void gsWriteParaview(const gsVolumeBlock<T>& volBlock,
                     std::string const & fn,
                     unsigned npts = NS);

/**
 * @brief      Writes the boundaries of a multipatch to paraview
 *
 * @param      patches  The patches
 * @param      fn       The filename
 * @param[in]  npts     The number of sampling points per boundary
 * @param[in]  ctrlNet  Plot the control net
 */
template<class T>
void gsWriteParaviewBdr(gsMultiPatch<T> const & patches,
                     std::string const & fn,
                     unsigned npts, bool ctrlNet);

/**
 * @brief      Writes the interfaces of a multipatch to paraview
 *
 * @param      patches  The patches
 * @param      fn       The filename
 * @param[in]  npts     The number of sampling points per interface
 * @param[in]  ctrlNet  Plot the control net
 */
template<class T>
void gsWriteParaviewIfc(gsMultiPatch<T> const & patches,
                     std::string const & fn,
                     unsigned npts, bool ctrlNet);                            
                                 
/// \brief Visualizing boundary conditions
///
/// \param pdomain the planar domain
/// \param fn filename where paraview file is written
/// \param npts number of points used for sampling
template<class T>
void gsWriteParaview(gsMultiPatch<T> const & patches,
                     typename gsBoundaryConditions<T>::bcContainer const & bcs,
                     std::string const & fn, unsigned npts=NS, bool ctrlNet=false);

/// \brief Export a boundary/hole curve in trimmed surface
///
/// \param surf trimmed surface
/// \param idLoop curve loop number of a curve (0 - boundary, > 0 - hole)
/// \param idCurve curve number in a curve loop
/// \param fn filename (output paraview file)
/// \param npts number of points used for sampling a curve
template<typename T>
void gsWriteParaviewTrimmedCurve(const gsTrimSurface<T>& surf,
                                 const unsigned idLoop,
                                 const unsigned idCurve,
                                 const std::string fn,
                                 unsigned npts = NS);

// function to plot a field on a single patch
template<class T>
void writeSinglePatchField(const gsFunction<T> & geometry,
                           const gsFunction<T> & parField,
                           const bool isParam,
                           std::string const & fn, unsigned npts);

<<<<<<< HEAD
=======
/// Export a computational mesh
>>>>>>> 7f54ab3c
template<class T>
void writeSingleCompMesh(const gsBasis<T> & basis, const gsGeometry<T> & Geo,
                         std::string const & fn, unsigned resolution = 8);

<<<<<<< HEAD
template<class T>
void writeSingleHBox(gsHBox<2,T> & box, std::string const & fn);

=======
>>>>>>> 7f54ab3c
/// Export a control net
template<class T>
void writeSingleControlNet(const gsGeometry<T> & Geo,
                           std::string const & fn);

// Please document
template <class T>
void plot_errors(const gsMatrix<T> & orig, 
                 const gsMatrix<T> & comp,
                 std::vector<T> const & errors,
                 std::string const & fn);


} // namespace gismo


#undef NS


#ifndef GISMO_BUILD_LIB
#include GISMO_HPP_HEADER(gsWriteParaview.hpp)
#endif<|MERGE_RESOLUTION|>--- conflicted
+++ resolved
@@ -398,20 +398,15 @@
                            const bool isParam,
                            std::string const & fn, unsigned npts);
 
-<<<<<<< HEAD
-=======
 /// Export a computational mesh
->>>>>>> 7f54ab3c
 template<class T>
 void writeSingleCompMesh(const gsBasis<T> & basis, const gsGeometry<T> & Geo,
                          std::string const & fn, unsigned resolution = 8);
 
-<<<<<<< HEAD
+/// Export a gsHBox
 template<class T>
 void writeSingleHBox(gsHBox<2,T> & box, std::string const & fn);
 
-=======
->>>>>>> 7f54ab3c
 /// Export a control net
 template<class T>
 void writeSingleControlNet(const gsGeometry<T> & Geo,
