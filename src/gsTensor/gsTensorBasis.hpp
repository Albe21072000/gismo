--- conflicted
+++ resolved
@@ -901,7 +901,6 @@
 
 
 template<short_t d, class T>
-<<<<<<< HEAD
 void gsTensorBasis<d,T>::deriv3_tp(const std::vector< gsMatrix<T> > values[],
                                    const gsVector<unsigned, d> & nb_cwise,
                                    gsMatrix<T>& result)
@@ -986,10 +985,7 @@
 
 
 template<short_t d, class T>
-void gsTensorBasis<d,T>::refineElements(std::vector<unsigned> const & elements)
-=======
 void gsTensorBasis<d,T>::refineElements(std::vector<index_t> const & elements)
->>>>>>> 7c4698b9
 {
     gsSortedVector<index_t> elIndices[d];
     index_t tmp, mm;
