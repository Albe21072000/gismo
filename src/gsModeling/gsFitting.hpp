--- conflicted
+++ resolved
@@ -269,43 +269,6 @@
                     < (m_result->eval(m_param_values.col(i))
                         - curr).norm())
                     m_param_values.col(i) = newParam;
-
-            // (!) There might be the same parameter for two points
-            // or ordering constraints in the case of structured/grid data
-<<<<<<< HEAD
-
-            // avoiding numerical error:
-            bool flag = false;
-            for(index_t el = 0; el != newParam.size(); el++)
-            {
-              if(newParam.at(el) < supp(el,0))
-              {
-                gsInfo << newParam.at(el) << "<" << supp(el,0) << "\n";
-                newParam.at(el) = supp(el,0);
-                flag = true;
-              }
-              if(newParam.at(el) > supp(el,1))
-              {
-                gsInfo << newParam.at(el) << ">" << supp(el,1) << "\n";
-                newParam.at(el) = supp(el,1);
-                flag = true;
-              }
-            }
-
-            if(flag)
-              gsInfo << newParam << "\n";
-
-            m_param_values.col(i) = newParam;
-
-            // Decide whether to accept the correction or to drop it
-            // const auto & curr = m_points.row(i).transpose();
-            // gsInfo << newParam << "\n";
-            // if ((m_result->eval(newParam) - curr).norm() < (m_result->eval(m_param_values.col(i))- curr).norm()){
-            //   m_param_values.col(i) = newParam;
-            // }
-
-=======
->>>>>>> 7e710cee
         }
 
         // refit
