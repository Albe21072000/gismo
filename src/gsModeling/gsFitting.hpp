--- conflicted
+++ resolved
@@ -130,7 +130,6 @@
     {
         gsWarn<<  "The preconditioner failed. Aborting.\n";
 
-<<<<<<< HEAD
         return;
     }
     // Solves for many right hand side  columns
@@ -210,8 +209,6 @@
     {
         gsWarn<<  "The preconditioner failed. Aborting.\n";
 
-=======
->>>>>>> 051cea31
         return;
     }
     // Solves for many right hand side  columns
@@ -251,7 +248,92 @@
     extensions::gsPKSession::start();
     for (index_t it = 0; it!=maxIter; ++it)
     {
-<<<<<<< HEAD
+        // convert m_result to B-spline
+        gsTHBSpline<2, T> resultTHB  = *static_cast<gsTHBSpline<2>*>(m_result);
+        gsTensorBSpline<2, T> result;
+        resultTHB.convertToBSpline(result);
+
+        // Less efficient version:
+
+        // gsVector<T, 3> point;
+        // gsVector<T, 2> newParam;
+        // for(index_t i=0; i<m_points.rows(); i++)
+        // {
+        //     point = m_points.row(i);
+        //     extensions::gsClosestParam(result, point, newParam);
+        //     m_param_values.col(i) = newParam;
+        // }
+
+        // More efficient version:
+        extensions::gsClosestParam(result, m_points, m_param_values);
+
+        // refit
+        compute(m_last_lambda);
+    }
+    extensions::gsPKSession::stop();
+}
+
+#else // Parasolid not enabled
+
+template <class T>
+void gsFitting<T>::smoothParameterCorrection(T accuracy, index_t maxIter)
+{
+    if(!m_result)
+	compute(m_last_lambda);
+
+    // TODO: Find a better place for this.
+    initParametricDomain();
+
+    for (index_t it = 0; it!=maxIter; ++it)
+    {
+	gsInfo << "Correcting for the " << it << "-th time." << std::endl;
+
+	gsMatrix<T> idealPars = m_param_values;
+	gsVector<T> newParam;
+	for (index_t i = 0; i<m_points.rows(); ++i)
+	{
+	    newParam = m_param_values.col(i);
+	    m_result->closestPointTo(m_points.row(i).transpose(), newParam, accuracy, true);
+	    idealPars.col(i) = newParam;
+	}
+
+	index_t deg = 3;
+	index_t numKnots = 7;
+	gsKnotVector<T> uKnots(m_uMin, m_uMax, numKnots, deg + 1);
+	gsKnotVector<T> vKnots(m_vMin, m_vMax, numKnots, deg + 1);
+	gsTensorBSplineBasis<2, T> rebasis(uKnots, vKnots);
+	gsFitting<T> reparam(m_param_values, idealPars, rebasis);
+
+	// TODO: How to choose proper smoothing?
+	// TODO: It seems to work but not to cause that much difference.
+	// Test on a more challenging example!
+	reparam.compute(1e-5);
+
+	// gsFileData<> fd;
+	// fd << *reparam.result();
+	// fd.dump("reparam");
+
+	// Evaluate the reparametrization and replace m_param_values with it.
+	gsMatrix<T> oldPars = m_param_values;
+	reparam.result()->eval_into(oldPars, m_param_values);
+
+	compute(m_last_lambda);
+    }
+}
+
+template <class T>
+void gsFitting<T>::parameterCorrection(T accuracy,
+                                       index_t maxIter,
+                                       T tolOrth)
+{
+    if ( !m_result )
+        compute(m_last_lambda);
+
+    const index_t d = m_param_values.rows();
+    const index_t n = m_points.cols();
+
+     for (index_t it = 0; it!=maxIter; ++it)
+     {
         gsVector<T> newParam;
 #       pragma omp parallel for default(shared) private(newParam)
         for (index_t i = 0; i<m_points.rows(); ++i)
@@ -296,94 +378,6 @@
     gsMatrix<T> DD, der;
     for (index_t it = 0; it!=maxIter; ++it)
     {
-=======
-        // convert m_result to B-spline
-        gsTHBSpline<2, T> resultTHB  = *static_cast<gsTHBSpline<2>*>(m_result);
-        gsTensorBSpline<2, T> result;
-        resultTHB.convertToBSpline(result);
-
-        // Less efficient version:
-
-        // gsVector<T, 3> point;
-        // gsVector<T, 2> newParam;
-        // for(index_t i=0; i<m_points.rows(); i++)
-        // {
-        //     point = m_points.row(i);
-        //     extensions::gsClosestParam(result, point, newParam);
-        //     m_param_values.col(i) = newParam;
-        // }
-
-        // More efficient version:
-        extensions::gsClosestParam(result, m_points, m_param_values);
-
-        // refit
-        compute(m_last_lambda);
-    }
-    extensions::gsPKSession::stop();
-}
-
-#else // Parasolid not enabled
-
-template <class T>
-void gsFitting<T>::smoothParameterCorrection(T accuracy, index_t maxIter)
-{
-    if(!m_result)
-	compute(m_last_lambda);
-
-    // TODO: Find a better place for this.
-    initParametricDomain();
-
-    for (index_t it = 0; it!=maxIter; ++it)
-    {
-	gsInfo << "Correcting for the " << it << "-th time." << std::endl;
-
-	gsMatrix<T> idealPars = m_param_values;
-	gsVector<T> newParam;
-	for (index_t i = 0; i<m_points.rows(); ++i)
-	{
-	    newParam = m_param_values.col(i);
-	    m_result->closestPointTo(m_points.row(i).transpose(), newParam, accuracy, true);
-	    idealPars.col(i) = newParam;
-	}
-
-	index_t deg = 3;
-	index_t numKnots = 7;
-	gsKnotVector<T> uKnots(m_uMin, m_uMax, numKnots, deg + 1);
-	gsKnotVector<T> vKnots(m_vMin, m_vMax, numKnots, deg + 1);
-	gsTensorBSplineBasis<2, T> rebasis(uKnots, vKnots);
-	gsFitting<T> reparam(m_param_values, idealPars, rebasis);
-
-	// TODO: How to choose proper smoothing?
-	// TODO: It seems to work but not to cause that much difference.
-	// Test on a more challenging example!
-	reparam.compute(1e-5);
-
-	// gsFileData<> fd;
-	// fd << *reparam.result();
-	// fd.dump("reparam");
-
-	// Evaluate the reparametrization and replace m_param_values with it.
-	gsMatrix<T> oldPars = m_param_values;
-	reparam.result()->eval_into(oldPars, m_param_values);
-
-	compute(m_last_lambda);
-    }
-}
-
-template <class T>
-void gsFitting<T>::parameterCorrection(T accuracy,
-                                       index_t maxIter,
-                                       T tolOrth)
-{
-    if ( !m_result )
-        compute(m_last_lambda);
-
-    const index_t d = m_param_values.rows();
-    const index_t n = m_points.cols();
-
-     for (index_t it = 0; it!=maxIter; ++it)
-     {
->>>>>>> 051cea31
         gsVector<T> newParam;
         gsMatrix<T> supp = this->result()->support();
 #       pragma omp parallel for default(shared) private(newParam)
@@ -453,7 +447,6 @@
 {
     if ( !m_result )
         compute(m_last_lambda);
-<<<<<<< HEAD
 
     for (index_t it = 0; it!=maxIter; ++it)
     {
@@ -665,9 +658,6 @@
       // refit
       compute(m_last_lambda);
     }
-=======
-      }
->>>>>>> 051cea31
 }
 
 #endif // gsParasolid_ENABLED
