--- conflicted
+++ resolved
@@ -457,15 +457,11 @@
 { GISMO_NO_IMPLEMENTATION }
 
 template<class T>
-<<<<<<< HEAD
 void gsBasis<T>::deriv3_into(const gsMatrix<T> &, gsMatrix<T>&) const
 { GISMO_NO_IMPLEMENTATION }
 
 template<class T>
-void gsBasis<T>::deriv2Single_into(unsigned,
-=======
 void gsBasis<T>::deriv2Single_into(index_t,
->>>>>>> 7c4698b9
                                    const gsMatrix<T> &,
                                    gsMatrix<T>&) const
 { GISMO_NO_IMPLEMENTATION }
