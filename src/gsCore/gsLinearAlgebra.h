--- conflicted
+++ resolved
@@ -84,10 +84,6 @@
 #undef EIGEN_PLAINOBJECTBASE_PLUGIN
 
 
-<<<<<<< HEAD
-
-=======
->>>>>>> 06d84259
 namespace gismo
 {
 
