--- conflicted
+++ resolved
@@ -292,13 +292,9 @@
 
         py::class_<patchSide, boxSide>(m, "patchSide")
             .def(py::init<index_t, boxSide>())
-<<<<<<< HEAD
+            .def("patchIndex", &patchSide::patchIndex, "Return the patch index.")
             .def("patch", &patchSide::patchIndex, "Return the box side.")
             .def("side", static_cast<boxSide& (patchSide::*)()> (&patchSide::side), "Return the box side.");
-=======
-            .def("patchIndex", &patchSide::patchIndex, "Return the patch index.")
-            .def("side", static_cast<boxSide& (patchSide::*)()> (&patchSide::side), "Return the patch side.");
->>>>>>> 3e990de5
 
         py::class_<boundaryInterface>(m, "boundaryInterface")
             .def(py::init<patchSide, patchSide, short_t>())
