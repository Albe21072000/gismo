--- conflicted
+++ resolved
@@ -15,26 +15,17 @@
 
 void pybind11_init_gsBasis(py::module &m)
 {
-<<<<<<< HEAD
   using Class = gsBasis<real_t>;
   py::class_<Class>(m, "gsBasis")
 
   // Member functions
   .def("eval", &Class::eval, "Evaluates points into a matrix")
+  .def("anchors", &Class::anchors, "Returns the anchor points of the basis")
+  .def("collocationMatrix", &Class::collocationMatrix, "Computes a (sparse) collocation matrix")
   .def("numElements", static_cast<size_t (Class::*)(boxSide const & ) const> ( &Class::numElements), "Number of elements")
   .def("numElements", static_cast<size_t (Class::*)() const> ( &Class::numElements), "Number of elements")
-  .def("component", static_cast<gsBasis<real_t> & (Class::*)(short_t ) > ( &Class::component), "Number of elements",py::return_value_policy::reference)
-
+  .def("component", static_cast<gsBasis<real_t> & (Class::*)(short_t ) > ( &Class::component), "Return the basis of component",py::return_value_policy::reference)
   ;
-=======
-    using Class = gsBasis<real_t>;
-    py::class_<Class>(m, "gsBasis")
-        // Member functions
-        .def("eval", &Class::eval, "Evaluates points into a matrix")
-        .def("anchors", &Class::anchors, "Returns the anchor points of the basis")
-        .def("collocationMatrix", &Class::collocationMatrix, "Computes a (sparse) collocation matrix")
-        ;
->>>>>>> bb2767a2
 }
 
 #endif
