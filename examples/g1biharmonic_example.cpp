/** @file biharmonic_multiPatch.cpp

    @brief A Biharmonic example for ONLY TWO-PATCHES

    This file is part of the G+Smo library.

    This Source Code Form is subject to the terms of the Mozilla Public
    License, v. 2.0. If a copy of the MPL was not distributed with this
    file, You can obtain one at http://mozilla.org/MPL/2.0/.

    Author(s): P. Weinmueller
*/
# include <omp.h>

# include <gismo.h>
# include <gsG1Basis/gsG1AuxiliaryEdgeMultiplePatches.h>
# include <gsG1Basis/gsG1AuxiliaryVertexMultiplePatches.h>
# include <gsAssembler/gsG1BiharmonicAssembler.h>
# include <gsG1Basis/gsG1System.h>
# include <gsG1Basis/gsG1Mapper_pascal.h>
# include <gsG1Basis/gsNormL2.h>

using namespace gismo;

int main(int argc, char *argv[])
{
    // Geometry data
    index_t geometry = 0; // Which geometry

    index_t numRefine = 4;
    index_t numDegree = 0;
    index_t regularity = 1;

    // For the spline space of the gluing data
    index_t p_tilde = 1;
    index_t r_tilde = 0;

    index_t threads = 1;

    bool plot = false;
    bool direct = false;
    bool local = false;
    bool loop = false;
    bool local_g1 = false;

    gsCmdLine cmd("Example for solving the biharmonic problem.");
    cmd.addInt("k", "refine", "Number of refinement steps", numRefine);
    cmd.addInt("p", "p_tilde", "Polynomial degree for tilde{p}", p_tilde);
    cmd.addInt("r", "r_tilde", "Regularity for tilde{r}", r_tilde);
    cmd.addSwitch( "plot", "Plot result in ParaView format", plot );
    cmd.addSwitch( "direct", "Construction of the G1 basis functions", direct );
    cmd.addSwitch( "loop", "If you want to solve several levels", loop );
    cmd.addSwitch( "local_g1", "If you want to solve several levels", local_g1 );
    cmd.addInt("g", "geometry", "Geometry", geometry);
    cmd.addInt("t", "threads", "Threads", threads);
    try { cmd.getValues(argc,argv); } catch (int rv) { return rv; }

    // ======= Solution =========
//    gsFunctionExpr<> source  ("256*pi*pi*pi*pi*(4*cos(4*pi*x)*cos(4*pi*y) - cos(4*pi*x) - cos(4*pi*y))",2);
//    gsFunctionExpr<> laplace ("-16*pi*pi*(2*cos(4*pi*x)*cos(4*pi*y) - cos(4*pi*x) - cos(4*pi*y))",2);
//    gsFunctionExpr<> solVal("(cos(4*pi*x) - 1) * (cos(4*pi*y) - 1)",2);
//    gsFunctionExpr<>sol1der ("-4*pi*(cos(4*pi*y) - 1)*sin(4*pi*x)",
//                             "-4*pi*(cos(4*pi*x) - 1)*sin(4*pi*y)",2);
//    gsFunctionExpr<>sol2der ("-16*pi^2*(cos(4*pi*y) - 1)*cos(4*pi*x)",
//                             "-16*pi^2*(cos(4*pi*x) - 1)*cos(4*pi*y)",
//                             " 16*pi^2*sin(4*pi*x)*sin(4*pi*y)", 2);
    gsFunctionExpr<> source  ("0",2);
    gsFunctionExpr<> laplace ("0",2);
    gsFunctionExpr<> solVal("1",2);
    gsFunctionExpr<>sol1der ("0",
                             "0",2);
    gsFunctionExpr<>sol2der ("0",
                             "0",
                             " 0", 2);
    gsFunctionWithDerivatives<real_t> solution(solVal, sol1der, sol2der);

    // ======= Geometry =========
    std::string string_geo;
    switch(geometry)
    {
        case 0:
            string_geo = "planar/multiPatches/4_square_diagonal.xml";
            numDegree = 2; // 2 == degree 3
            break;
        case 1:
            string_geo = "planar/multiPatches/6_square_diagonal.xml";
            numDegree = 2; // 2 == degree 3
            break;
        case 2:
            string_geo = "planar/multiPatches/square_curved.xml";
            numDegree = 0; // 0 == degree 3
            break;
        case 3:
            string_geo = "planar/twoPatches/square_curved.xml";
            numDegree = 0; // 0 == degree 3
            break;
        case 4:
            string_geo = "planar/twoPatches/square_curved_deg_5.xml";
            numDegree = 0; // 0 == degree 3
            break;
        case 5:
            string_geo = "planar/twoPatches/square_curved_deg_7.xml";
            numDegree = 0; // 0 == degree 3
            break;
        case 6:
            string_geo = "planar/twoPatches/square_non_conform.xml";
            numDegree = 2; // 0 == degree 3
            break;
        case 7:
            string_geo = "planar/twoPatches/square_bent.xml";
            numDegree = 0; // 0 == degree 3
            break;
        case 8:
            string_geo = "planar/twoPatches/square_complex_bent.xml";
            numDegree = 0; // 0 == degree 3
            break;
        case 9:
            string_geo = "planar/twoPatches/square_diagonal.xml";
            numDegree = 2; // 2 == degree 3
            break;
        case 10:
            string_geo = "KirchhoffLoveGeo/geo_fivePatchDiffParam.xml";
            numDegree = 2; // 2 == degree 3
            break;
        default:
            gsInfo << "No geometry is used! \n";
            break;
    }

    gsFileData<> fd(string_geo);
    gsInfo << "Loaded file "<< fd.lastPath() <<"\n";

    gsMultiPatch<> multiPatch;
    fd.getId(0, multiPatch); // id=0: Multipatch domain
    multiPatch.computeTopology();


    gsWriteParaview(multiPatch,"geometry",5000,true);

    gsOptionList optionList;
    optionList.addInt("p_tilde","Grad",p_tilde);
    optionList.addInt("r_tilde","Reg",r_tilde);
    optionList.addInt("regularity","Regularity of the initial geometry",regularity);
    optionList.addSwitch("local","Local projection for gluing data",local);
    optionList.addSwitch("direct","Local projection for gluing data",direct);
    optionList.addSwitch("plot","Plot in Paraview",plot);
    optionList.addInt("refine","Refinement",numRefine);
    optionList.addInt("degree","Degree",numDegree);

    //multiPatch.patch(1).degreeElevate(1,0);
    multiPatch.degreeElevate(optionList.getInt("degree"));

    multiPatch.uniformRefine_withSameRegularity(optionList.getInt("refine"), optionList.getInt("regularity"));
    gsMultiBasis<> mb(multiPatch);

    omp_set_num_threads(threads);
    omp_set_nested(1);

    gsG1System<real_t> g1System(multiPatch, mb);

    // ########### EDGE FUNCTIONS ###########
    // Interface loop
    for (size_t numInt = 0; numInt < multiPatch.interfaces().size(); numInt++ )
    {
        const boundaryInterface & item = multiPatch.interfaces()[numInt];

<<<<<<< HEAD
    std::vector<gsG1AuxiliaryPatch> g1_boundaries;
    for (gsMultiPatch<>::const_biterator bit = multiPatch.bBegin(); bit != multiPatch.bEnd(); ++bit)
    {
        gsInfo << "Patch: " << bit->patch << "\n";
        gsInfo << "m_index: " << bit->m_index << "\n";
        gsG1AuxiliaryEdgeMultiplePatches a(multiPatch, bit->patch);
        a.computeG1BoundaryBasis(optionList, bit->m_index);
        g1_boundaries.push_back(a.getSinglePatch(0));
    }
*/
    gsG1Mapper_pascal<real_t> g1Mapper_pascal(multiPatch);
=======
        std::string fileName;
        std::string basename = "InterfaceBasisFunctions" + util::to_string(numInt);
        gsParaviewCollection collection(basename);
>>>>>>> 5350fe73

        /*
        gsG1AuxiliaryEdgeMultiplePatches first(multiPatch, item.first().patch);
        first.computeG1EdgeBasis(optionList,item.first().m_index,false);

        gsG1AuxiliaryEdgeMultiplePatches second(multiPatch, item.second().patch);
        second.computeG1EdgeBasis(optionList,item.second().m_index,false);
        */
        gsG1AuxiliaryEdgeMultiplePatches singleInt(multiPatch, item.first().patch, item.second().patch);
        singleInt.computeG1InterfaceBasis(optionList);
        singleInt.deleteBasisFunctions(0,g1System.sizePlusInterface(numInt));
        singleInt.deleteBasisFunctions(1,g1System.sizePlusInterface(numInt));

        for (size_t i = 0; i < singleInt.getSinglePatch(0).getG1Basis().nPatches(); i++)
        {
<<<<<<< HEAD
            gsG1AuxiliaryEdgeMultiplePatches a(multiPatch, np);
            a.computeG1EdgeBasis(optionList,side_index,multiPatch.isBoundary(np,side_index));
            g1Mapper_pascal.markGlobalIndex_Edge(g1_edges.size(),side_index,np,multiPatch.isBoundary(np,side_index)); // This case is the same
            g1_edges.push_back(a.getSinglePatch(0));
=======
            gsMultiPatch<> edgeSingleBF;

            edgeSingleBF.addPatch(singleInt.getSinglePatch(0).getG1Basis().patch(i));
            edgeSingleBF.addPatch(singleInt.getSinglePatch(1).getG1Basis().patch(i));

            g1System.insertInterfaceEdge(edgeSingleBF,item,numInt,i);

            fileName = basename + "_0_" + util::to_string(i);
            gsField<> temp_field(multiPatch.patch(item.first().patch),edgeSingleBF.patch(0));
            gsWriteParaview(temp_field,fileName,5000);
            collection.addTimestep(fileName,i,"0.vts");
            fileName = basename + "_1_" + util::to_string(i);
            gsField<> temp_field_1(multiPatch.patch(item.second().patch),edgeSingleBF.patch(1));
            gsWriteParaview(temp_field_1,fileName,5000);
            collection.addTimestep(fileName,i,"0.vts");
>>>>>>> 5350fe73
        }
        collection.save();
    }
    // Boundaries loop
    for (size_t numBdy = 0; numBdy < multiPatch.boundaries().size(); numBdy++ )
    {
        const patchSide & bit = multiPatch.boundaries()[numBdy];

        std::string fileName;
        std::string basename = "BoundaryBasisFunctions" + util::to_string(numBdy);
        gsParaviewCollection collection(basename);

<<<<<<< HEAD
    g1Mapper_pascal.markBoundary_Edge(g1_edges, multiPatch);
=======
        gsInfo << "Patch: " << bit.patch << "\n";
        gsInfo << "m_index: " << bit.m_index << "\n";
        gsG1AuxiliaryEdgeMultiplePatches singleBdy(multiPatch, bit.patch);
        singleBdy.computeG1BoundaryBasis(optionList, bit.m_index);
        singleBdy.deleteBasisFunctions(0,g1System.sizePlusBoundary(numBdy));

        for (size_t i = 0; i < singleBdy.getSinglePatch(0).getG1Basis().nPatches(); i++)
        {
            gsMultiPatch<> edgeSingleBF;
>>>>>>> 5350fe73

            edgeSingleBF.addPatch(singleBdy.getSinglePatch(0).getG1Basis().patch(i));

            g1System.insertBoundaryEdge(edgeSingleBF,bit,numBdy,i);

            fileName = basename + "_0_" + util::to_string(i);
            gsField<> temp_field(multiPatch.patch(bit.patch),edgeSingleBF.patch(0));
            gsWriteParaview(temp_field,fileName,5000);
            collection.addTimestep(fileName,i,"0.vts");
        }
        collection.save();
    }

    // Vertices
    for(size_t numVer=0; numVer < multiPatch.vertices().size(); numVer++)
    {
        std::string fileName;
        std::string basename = "VerticesBasisFunctions" + util::to_string(numVer);
        gsParaviewCollection collection(basename);

        std::vector<patchCorner> allcornerLists = multiPatch.vertices()[numVer];
        std::vector<size_t> patchIndex;
        std::vector<size_t> vertIndex;
        for(size_t j = 0; j < allcornerLists.size(); j++)
        {
            patchIndex.push_back(allcornerLists[j].patch);
            vertIndex.push_back(allcornerLists[j].m_index);
            gsInfo << "Patch: " << allcornerLists[j].patch << "\t Index: " << allcornerLists[j].m_index << "\n";

        }
        gsInfo << "\n";

        gsG1AuxiliaryVertexMultiplePatches singleVertex(multiPatch, patchIndex, vertIndex);
        singleVertex.computeG1InternalVertexBasis(optionList);
        for (index_t i = 0; i < 6; i++)
        {
<<<<<<< HEAD
            g1Mapper_pascal.markGlobalIndex_Vertex(patchIndex.at(j)*4 + vertIndex.at(j) -1,vertIndex.at(j),patchIndex.at(j),kindBdr); // TODO
            g1_vertices.at(patchIndex.at(j)*4 + vertIndex.at(j) -1) = a.getSinglePatch(j);
        }
        g1Mapper_pascal.coupleVertex(patchIndex, vertIndex);

    }
    g1Mapper_pascal.markBoundary_Vertex(multiPatch,g1_vertices);

    //gsG1Mapper<> g1Mapper();

    gsG1System<real_t> g1System(mb, g1_edges, g1_vertices, g1Mapper_pascal);
    //if (plot)
    //g1System.plotParaview(multiPatch,g1_interface,g1_boundaries,g1_vertices,"BasisFunctions");
    g1System.plotParaview(multiPatch,g1_edges,g1_vertices,"BasisFunctions");

=======
            gsMultiPatch<> singleBasisFunction;
            for (size_t np = 0; np < vertIndex.size(); np++)
            {
                singleBasisFunction.addPatch(singleVertex.getSinglePatch(np).getG1Basis().patch(i));
                fileName = basename + "_" + util::to_string(np) + "_" + util::to_string(i);
                gsField<> temp_field(multiPatch.patch(patchIndex[np]),singleBasisFunction.patch(np));
                gsWriteParaview(temp_field,fileName,50000);
                collection.addTimestep(fileName,i,"0.vts");
            }
            g1System.insertVertex(singleBasisFunction,patchIndex,numVer,i);
        }
        collection.save();
    }
>>>>>>> 5350fe73

// NEW NEW NEW NEW NEW NEW NEW NEW NEW

    gsBoundaryConditions<> bcInfo, bcInfo2;
    for (gsMultiPatch<>::const_biterator bit = multiPatch.bBegin(); bit != multiPatch.bEnd(); ++bit)
    {
        bcInfo.addCondition( *bit, condition_type::dirichlet, &solVal ); // = 0
        bcInfo2.addCondition(*bit, condition_type::neumann, &laplace ); // = 0
    }

    // BiharmonicAssembler
    gsG1BiharmonicAssembler<real_t> g1BiharmonicAssembler(multiPatch, mb, bcInfo, bcInfo2, source);
    g1BiharmonicAssembler.assemble();

<<<<<<< HEAD
    g1BiharmonicAssembler.computeDirichletDofsL2Proj(g1_edges, g1_vertices, g1Mapper_pascal );
    g1BiharmonicAssembler.constructDirichletSolution(g1_edges, g1_vertices, g1Mapper_pascal );
=======
    g1BiharmonicAssembler.computeDirichletDofsL2Proj(g1System);
>>>>>>> 5350fe73


    g1System.finalize(multiPatch,mb,g1BiharmonicAssembler.get_bValue());
    gsMatrix<> solVector = g1System.solve(g1BiharmonicAssembler.matrix(), g1BiharmonicAssembler.rhs());

    // construct solution: INTERIOR
    gsMultiPatch<> mpsol;
    g1BiharmonicAssembler.constructSolution(solVector.bottomRows(g1BiharmonicAssembler.matrix().dim().first),mpsol);
    gsField<> solField(multiPatch, mpsol);

    gsInfo<<"Plotting in Paraview...\n";
    std::vector<gsMultiPatch<>> g1Basis;
    g1BiharmonicAssembler.constructG1Solution(solVector, solField, g1Basis, g1System);




    gsNormL2<real_t> error(solField, solVal, g1Basis);
    error.compute();
    gsInfo << error.value() << "\n";







} // main<|MERGE_RESOLUTION|>--- conflicted
+++ resolved
@@ -164,23 +164,9 @@
     {
         const boundaryInterface & item = multiPatch.interfaces()[numInt];
 
-<<<<<<< HEAD
-    std::vector<gsG1AuxiliaryPatch> g1_boundaries;
-    for (gsMultiPatch<>::const_biterator bit = multiPatch.bBegin(); bit != multiPatch.bEnd(); ++bit)
-    {
-        gsInfo << "Patch: " << bit->patch << "\n";
-        gsInfo << "m_index: " << bit->m_index << "\n";
-        gsG1AuxiliaryEdgeMultiplePatches a(multiPatch, bit->patch);
-        a.computeG1BoundaryBasis(optionList, bit->m_index);
-        g1_boundaries.push_back(a.getSinglePatch(0));
-    }
-*/
-    gsG1Mapper_pascal<real_t> g1Mapper_pascal(multiPatch);
-=======
         std::string fileName;
         std::string basename = "InterfaceBasisFunctions" + util::to_string(numInt);
         gsParaviewCollection collection(basename);
->>>>>>> 5350fe73
 
         /*
         gsG1AuxiliaryEdgeMultiplePatches first(multiPatch, item.first().patch);
@@ -196,12 +182,6 @@
 
         for (size_t i = 0; i < singleInt.getSinglePatch(0).getG1Basis().nPatches(); i++)
         {
-<<<<<<< HEAD
-            gsG1AuxiliaryEdgeMultiplePatches a(multiPatch, np);
-            a.computeG1EdgeBasis(optionList,side_index,multiPatch.isBoundary(np,side_index));
-            g1Mapper_pascal.markGlobalIndex_Edge(g1_edges.size(),side_index,np,multiPatch.isBoundary(np,side_index)); // This case is the same
-            g1_edges.push_back(a.getSinglePatch(0));
-=======
             gsMultiPatch<> edgeSingleBF;
 
             edgeSingleBF.addPatch(singleInt.getSinglePatch(0).getG1Basis().patch(i));
@@ -217,7 +197,6 @@
             gsField<> temp_field_1(multiPatch.patch(item.second().patch),edgeSingleBF.patch(1));
             gsWriteParaview(temp_field_1,fileName,5000);
             collection.addTimestep(fileName,i,"0.vts");
->>>>>>> 5350fe73
         }
         collection.save();
     }
@@ -230,9 +209,6 @@
         std::string basename = "BoundaryBasisFunctions" + util::to_string(numBdy);
         gsParaviewCollection collection(basename);
 
-<<<<<<< HEAD
-    g1Mapper_pascal.markBoundary_Edge(g1_edges, multiPatch);
-=======
         gsInfo << "Patch: " << bit.patch << "\n";
         gsInfo << "m_index: " << bit.m_index << "\n";
         gsG1AuxiliaryEdgeMultiplePatches singleBdy(multiPatch, bit.patch);
@@ -242,7 +218,6 @@
         for (size_t i = 0; i < singleBdy.getSinglePatch(0).getG1Basis().nPatches(); i++)
         {
             gsMultiPatch<> edgeSingleBF;
->>>>>>> 5350fe73
 
             edgeSingleBF.addPatch(singleBdy.getSinglePatch(0).getG1Basis().patch(i));
 
@@ -279,23 +254,6 @@
         singleVertex.computeG1InternalVertexBasis(optionList);
         for (index_t i = 0; i < 6; i++)
         {
-<<<<<<< HEAD
-            g1Mapper_pascal.markGlobalIndex_Vertex(patchIndex.at(j)*4 + vertIndex.at(j) -1,vertIndex.at(j),patchIndex.at(j),kindBdr); // TODO
-            g1_vertices.at(patchIndex.at(j)*4 + vertIndex.at(j) -1) = a.getSinglePatch(j);
-        }
-        g1Mapper_pascal.coupleVertex(patchIndex, vertIndex);
-
-    }
-    g1Mapper_pascal.markBoundary_Vertex(multiPatch,g1_vertices);
-
-    //gsG1Mapper<> g1Mapper();
-
-    gsG1System<real_t> g1System(mb, g1_edges, g1_vertices, g1Mapper_pascal);
-    //if (plot)
-    //g1System.plotParaview(multiPatch,g1_interface,g1_boundaries,g1_vertices,"BasisFunctions");
-    g1System.plotParaview(multiPatch,g1_edges,g1_vertices,"BasisFunctions");
-
-=======
             gsMultiPatch<> singleBasisFunction;
             for (size_t np = 0; np < vertIndex.size(); np++)
             {
@@ -309,7 +267,6 @@
         }
         collection.save();
     }
->>>>>>> 5350fe73
 
 // NEW NEW NEW NEW NEW NEW NEW NEW NEW
 
@@ -324,12 +281,7 @@
     gsG1BiharmonicAssembler<real_t> g1BiharmonicAssembler(multiPatch, mb, bcInfo, bcInfo2, source);
     g1BiharmonicAssembler.assemble();
 
-<<<<<<< HEAD
-    g1BiharmonicAssembler.computeDirichletDofsL2Proj(g1_edges, g1_vertices, g1Mapper_pascal );
-    g1BiharmonicAssembler.constructDirichletSolution(g1_edges, g1_vertices, g1Mapper_pascal );
-=======
     g1BiharmonicAssembler.computeDirichletDofsL2Proj(g1System);
->>>>>>> 5350fe73
 
 
     g1System.finalize(multiPatch,mb,g1BiharmonicAssembler.get_bValue());
