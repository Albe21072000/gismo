/** @file cahn-hilliard.cpp

    @brief Tutorial on how to use expression assembler to solve the Cahn-Hilliard equation

    This file is part of the G+Smo library.

    This Source Code Form is subject to the terms of the Mozilla Public
    License, v. 2.0. If a copy of the MPL was not distributed with this
    file, You can obtain one at http://mozilla.org/MPL/2.0/.

    Author(s): M. Marsala (UniFi)
               H.M. Verhelst (UniFi)
*/

//! [Include namespace]
#include <gismo.h>

using namespace gismo;
//! [Include namespace]

int main(int argc, char *argv[])
{
    real_t theta = 1.5;
    real_t lambda = 1;
    real_t L0 = 1;
    real_t M0 = 1;
    real_t dt = 1e-3;
    index_t maxSteps = 10;

    index_t plotmod = 1;

    //! [Parse command line]
    bool plot = false;
    index_t numRefine  = 1;
    index_t numElevate = 1;
    bool last = false;
    std::string fn("pde/poisson2d_bvp.xml");

    gsCmdLine cmd("Tutorial on solving a Poisson problem.");
    cmd.addInt( "e", "degreeElevation",
                "Number of degree elevation steps to perform before solving (0: equalize degree in all directions)", numElevate );
    cmd.addInt( "r", "uniformRefine", "Number of Uniform h-refinement loops",  numRefine );
    cmd.addReal( "t", "dt","dt parameter",dt);
    cmd.addReal( "T", "theta","Theta parameter",theta);
    cmd.addReal( "l", "lambda","lambda parameter",lambda);
    cmd.addReal( "L", "L0","L0 parameter",L0);
    cmd.addReal( "M", "M0","M0 parameter",M0);
    cmd.addInt ( "N", "Nsteps", "Number of time steps",  maxSteps );
    cmd.addInt ( "m", "PlotMod", "Modulo for plotting",  plotmod );
    cmd.addString( "f", "file", "Input XML file", fn );
    cmd.addSwitch("last", "Solve solely for the last level of h-refinement", last);
    cmd.addSwitch("plot", "Create a ParaView visualization file with the solution", plot);

    try { cmd.getValues(argc,argv); } catch (int rv) { return rv; }
    //! [Parse command line]

    //! [Read input file]
    gsFileData<> data(fn);
    gsMultiPatch<> mp;
    //mp.addPatch(gsNurbsCreator<>::BSplineSquare());
    gsMultiBasis<> mb;
    gsSparseMatrix<> cf;
    gsMappedBasis<2, real_t> mbasis;

    data.getFirst(mp);
    data.getFirst(mb);
    data.getFirst(cf);
    

    gsBoundaryConditions<> bc;
    // TODO
    bc.setGeoMap(mp);
    gsInfo<<"Boundary conditions:\n"<< bc <<"\n";

    //! [Refinement]
    //gsMultiBasis<> dbasis(mp, true);//true: poly-splines (not NURBS)

    // Elevate and p-refine the basis to order p + numElevate
    // where p is the highest degree in the bases
    //dbasis.setDegree( dbasis.maxCwiseDegree() + numElevate);
    //for (int r =0; r < numRefine; ++r)
    //   dbasis.uniformRefine();

    //for (size_t p = 0; p!=dbasis.nBases(); p++)
        //gsInfo<<"Basis "<<p<<": "<<dbasis.basis(p).maxDegree()<<"\n";

    //! [Problem setup]
    gsExprAssembler<> A(1,1);

    typedef gsExprAssembler<>::geometryMap geometryMap;
    typedef gsExprAssembler<>::variable    variable;
    typedef gsExprAssembler<>::space       space;
    typedef gsExprAssembler<>::solution    solution;

    // Elements used for numerical integration
    A.setIntegrationElements(mb);
    gsExprEvaluator<> ev(A);

    // Set the geometry map
    geometryMap G = A.getMap(mp);
     
    // Set the discretization space
    space w = A.getSpace(mbasis);

    mbasis.init(mb, cf);

    // Solution vector and solution variable
    gsMatrix<> Cnew, Calpha, Cold;
    gsMatrix<> dCnew,dCalpha,dCold, dCupdate;

    solution c = A.getSolution(w, Calpha); // C
    solution dc = A.getSolution(w, dCalpha); // \dot{C}

    // real_t N2   = L0*L0/lambda;
    real_t N2   = 41.7313;
    auto mu_c = 1.0 / (2.0*theta) * (c / (1.0-c).val()).log() + 1 - 2*c;
    auto dmu_c= 1.0 / (2.0*theta) * igrad(c,G) / (c - c*c).val() - 2.0 * igrad(c,G);

    auto M_c  = M0 * c * (1.0-c.val());
    auto dM_c = M0 * igrad(c,G) - 2.0 * M0 * igrad(c,G);

    auto residual = w*dc + N2*M_c.val()*igrad(w,G)*dmu_c.tr() +
                    ilapl(c,G).val()*igrad(w,G)*dM_c.tr() + M_c.val() * ilapl(w,G)*ilapl(c,G);

    //! [Problem setup]

    // Define linear solver
    gsSparseSolver<>::CGDiagonal solver;

    // TIME INTEGRATION
    // constants
    real_t rho_inf = 0.5;
    real_t alpha_m = 0.5*(3-rho_inf) / (1+rho_inf);
    real_t alpha_f = 1 / (1+rho_inf);
    real_t delta   = 0.5 + alpha_m - alpha_f;
    // time stepping options
<<<<<<< HEAD
    index_t maxIt = 50;
=======
    index_t maxIt = 200;
>>>>>>> 59099897

    gsMatrix<> Q;
    gsSparseMatrix<> K, K_m, K_f;

    // Legend:
    // C_old   = C_n
    // C       = C_n+1,i-1
    // C_alpha = C_{n+alpha_f,i-1}
    // dC

    // Setup the space (compute Dirichlet BCs)
    w.setup(bc, dirichlet::l2Projection, 0);

    // Initialize the system
    gsMatrix<> tmp = gsMatrix<>::Random(A.numDofs(),1);
    Cold = tmp.array()*0.1/2; //random uniform variable in [-0.05,0.05]
    Cold.array() += 0.45;
    dCold.setZero(A.numDofs(),1);

    real_t Q0norm = 1, Qnorm = 10;
    real_t tol = 1e-4;

    gsParaviewCollection collection("ParaviewOutput/solution", &ev);
    collection.options().setSwitch("plotElements", true);
    collection.options().setInt("plotElements.resolution", 16);

<<<<<<< HEAD
    real_t dt_old = dt;
    real_t t_rho = 0.85;
=======
    real_t t_rho = 0.9;
>>>>>>> 59099897
    real_t t_err = 1;
    index_t lmax = 100;
    real_t TOL = 1e-3;
    std::vector<gsMatrix<>> Csols(2);

    real_t tmp_alpha_m = 1;
    real_t tmp_alpha_f = 1;
    real_t tmp_delta   = 1;

    real_t time = 0;
    bool converged = false;
    for (index_t step = 0; step!=maxSteps; step++)
    {
        for (index_t dt_it = 0; dt_it != lmax; dt_it++)
        {
            gsInfo<<"Time step "<<step<<"/"<<maxSteps<<", iteration "<<dt_it<<": dt = "<<dt<<", [t_start,t_end] = ["<<time<<" , "<<time+dt<<"]"<<"\n";
            tmp_alpha_m = tmp_alpha_f = tmp_delta = 1;
            for (index_t k = 0; k!=2; k++)
            {
                converged = false;
                std::string method = (k==0) ? "Backward Euler " : "Generalized Alpha ";
                // ==================================================================================
                // Predictor
                Cnew = Cold;
                dCnew = (tmp_delta-1)/tmp_delta * dCold;

                Q0norm = 1;
                Qnorm = 10;

                for (index_t it = 0; it!= maxIt; it++)
                {
                    A.initSystem();
                    A.initVector(1);
                    Calpha  = Cold  + tmp_alpha_f * ( Cnew  - Cold );
                    dCalpha = dCold + tmp_alpha_m * ( dCnew - dCold);
                    A.assemble(residual * meas(G));
                    Q = A.rhs();

                    if (it == 0) Q0norm = Q.norm();
                    else         Qnorm = Q.norm();

                    // gsInfo<<"\t\tIteration "<<it<<": Qnorm = "<<Qnorm<<"; Q0norm = "<<Q0norm<<"; Qnorm/Q0norm = "<<Qnorm/Q0norm<<"\n";
                    if (it>0 && Qnorm/Q0norm < tol)
                    {
                        gsInfo<<"\t\t"<<method<<"converged in "<<it<<" iterations\n";
                        converged = true;
                        break;
                    }
                    else if (it==maxIt-1)
                    {
                        gsInfo<<"\t\t"<<method<<"did not converge!\n";
                        converged = false;
                        break;
                    }

                    A.assembleJacobian( residual * meas(G), dc );
                    K_m = tmp_alpha_m * A.matrix();

                    A.assembleJacobian( residual * meas(G), c );
                    K_f = tmp_alpha_f * tmp_delta * dt * A.matrix();

                    K = K_m + K_f;

                    solver.compute(K);
                    dCupdate = solver.solve(-Q);


                    dCnew += dCupdate;
                    Cnew  += tmp_delta*dt*dCupdate;
                }
                if (!converged)
                    break;
                // ==================================================================================
                tmp_alpha_m = alpha_m;
                tmp_alpha_f = alpha_f;
                tmp_delta = delta;

                Csols[k] = Cnew; // k=0: BE, k=1: alpha
            }

            if (converged)
            {
                t_err = (Csols[0] - Csols[1]).norm() / (Csols[1]).norm();
                dt_old = dt;
                dt *= t_rho * math::sqrt(TOL / t_err);
                if (t_err < TOL)
                    break;
            }
            else
            {
                dt_old = dt;
                dt *= t_rho;
            }
        }

        time += dt_old;
        Cold = Cnew;
        dCold = dCnew;

        //! [Export visualization in ParaView]
        if (plot && step % plotmod==0)
        {
            // Calpha = Cnew;
            collection.newTimeStep(&mp);
            collection.addField(c,"numerical solution");
            collection.saveTimeStep();
        }
    }

    if (plot)
    {
        collection.save();
    }
    else
        gsInfo << "Done. No output created, re-run with --plot to get a ParaView "
                  "file containing the solution.\n";




    // solver.compute( A.matrix() );
    // solVector = solver.solve(A.rhs());

    return EXIT_SUCCESS;

}// end main<|MERGE_RESOLUTION|>--- conflicted
+++ resolved
@@ -134,11 +134,7 @@
     real_t alpha_f = 1 / (1+rho_inf);
     real_t delta   = 0.5 + alpha_m - alpha_f;
     // time stepping options
-<<<<<<< HEAD
     index_t maxIt = 50;
-=======
-    index_t maxIt = 200;
->>>>>>> 59099897
 
     gsMatrix<> Q;
     gsSparseMatrix<> K, K_m, K_f;
@@ -165,12 +161,8 @@
     collection.options().setSwitch("plotElements", true);
     collection.options().setInt("plotElements.resolution", 16);
 
-<<<<<<< HEAD
     real_t dt_old = dt;
     real_t t_rho = 0.85;
-=======
-    real_t t_rho = 0.9;
->>>>>>> 59099897
     real_t t_err = 1;
     index_t lmax = 100;
     real_t TOL = 1e-3;
