######################################################################
### CMakeLists.txt --- gsTrilinos
## This file is part of the G+Smo library.
##
## Author: Angelos Mantzaflaris
######################################################################

cmake_minimum_required(VERSION 2.8.12)

if(POLICY CMP0048)# CMake 3.0
cmake_policy(SET CMP0011 NEW)
cmake_policy(SET CMP0042 NEW)
cmake_policy(SET CMP0048 NEW)
endif()

if(POLICY CMP0054)# CMake 3.1
cmake_policy(SET CMP0054 NEW)
endif()

if(POLICY CMP0053)# CMake 3.1.3
cmake_policy(SET CMP0053 NEW)
endif()

if(POLICY CMP0063)# CMake 3.3
cmake_policy(SET CMP0063 NEW)
endif()

if(POLICY CMP0077)
cmake_policy(SET CMP0077 NEW)
endif()

## Trilinos extension
project(gsTrilinosExtension)

# Collect file names
aux_header_directory(${CMAKE_CURRENT_SOURCE_DIR} ${PROJECT_NAME}_HEADERS)
aux_source_directory(${CMAKE_CURRENT_SOURCE_DIR} ${PROJECT_NAME}_SOURCES)
aux_tmpl_header_directory(${CMAKE_CURRENT_SOURCE_DIR} ${PROJECT_NAME}_HPPFILES)

# Apply same configuration as G+Smo
include(gsConfig)

<<<<<<< HEAD
if(NOT GISMO_WITH_MPI)
  message(FATAL_ERROR "Trilinos requires GISMO_WITH_MPI=ON. Please enable MPI and try again.")
endif()

# Look for pre-installed Trilinos libraries
find_package(Trilinos QUIET)

=======
# Look for pre-installed Trilinos libraries
find_package(Trilinos QUIET)

>>>>>>> 1f06571a
##
## Trilinos packages
##
if (NOT Trilinos_FOUND)

  if(CMAKE_CXX_STANDARD EQUAL "98")
    message(FATAL_ERROR "CMAKE_CXX_STANDARD must be 11 or better for Trilinos extensions to compile.")
  endif()

  # Set Trilinos version
  set(Trilinos_VER "13-0-1")
  set(Trilinos_MD5 "9d76b494fe1c00cedb93d51dfc666a27") #"de912cca43c2ca3b74aa08528ac39dbd")

  # Download Trilinos sources at configure time
  include(gsFetch)
  gismo_fetch_directory(Trilinos
    URL            https://github.com/trilinos/Trilinos/archive/trilinos-release-${Trilinos_VER}.tar.gz
    URL_MD5        ${Trilinos_MD5}
    DESTINATION    external
    PATCH_COMMAND  patch -p1 -N -d ${gismo_externals}/Trilinos < ${CMAKE_CURRENT_SOURCE_DIR}/Trilinos.patch
    )

  # Global Trilinos configuration
  set(Trilinos_BUILD_SHARED_LIBS                 OFF)
  set(Trilinos_ENABLE_TESTS                      OFF)

  if(CMAKE_CXX_STANDARD     EQUAL 11)
    set(Trilinos_ENABLE_CXX11                     ON)
  elseif(CMAKE_CXX_STANDARD EQUAL 14)
    set(Trilinos_ENABLE_CXX14                     ON)
  elseif(CMAKE_CXX_STANDARD EQUAL 17)
    set(Trilinos_ENABLE_CXX17                     ON)
  elseif(CMAKE_CXX_STANDARD EQUAL 20)
    set(Trilinos_ENABLE_CXX20                     ON)
  else()
    message(FATAL_ERROR "Unsupported C++ standard.")
  endif()    

  # Smart reference-counted pointer class
  set(Trilinos_ENABLE_Teuchos                     ON)
  #set(Trilinos_ENABLE_TeuchosParser               ON)
  
  # Linear algebra backends
  set(Trilinos_ENABLE_Epetra                      ON) # non-templated version
  set(Trilinos_ENABLE_Tpetra                      ON) # templated version
  #set(Trilinos_ENABLE_COMPLEX_DOUBLE              ON) # needed by Anasazi
  #set(Trilinos_ENABLE_COMPLEX_FLOAT               ON) # needed by Anasazi
  #set(Teuchos_ENABLE_COMPLEX                      ON)
  #set(Teuchos_ENABLE_DOUBLE                       ON)
  #set(Teuchos_ENABLE_FLOAT                        ON)
  #set(Tpetra_INST_COMPLEX_DOUBLE                  ON)
  #set(Tpetra_INST_COMPLEX_FLOAT                   ON)
  #set(Tpetra_INST_DOUBLE                          ON)
  #set(Tpetra_INST_FLOAT                           ON)
  
  # Sparse direct solvers
  set(Trilinos_ENABLE_Amesos                      ON)
  
  # Iterative solvers
  set(Trilinos_ENABLE_AztecOO                     ON) # Krylov subspace solvers
  set(Trilinos_ENABLE_Belos                       ON) # Krylov subspace solvers
  set(Trilinos_ENABLE_ML                          ON) # Multilevel solver
  set(Trilinos_ENABLE_Ifpack                      ON) # Ifpack
  
  # Eigenvalue solvers
  set(Trilinos_ENABLE_Anasazi                     ON)
  
  # Nonlinear solvers
  set(Trilinos_ENABLE_NOX                         ON)
  set(NOX_ENABLE_ThyraCore                        ON)
  set(NOX_ENABLE_ThyraTpetraAdapters              ON)
  set(NOX_ENABLE_ThyraEpetraExtAdapters           ON)
  
  # Disable all optional packages by default
  set(Trilinos_ENABLE_ALL_OPTIONAL_PACKAGES      OFF)

  # OpenMP
  set(TPL_ENABLE_OpenMP                          ${GISMO_WITH_OPENMP})
  
  # MPI
  #find_path(TPL_MPI_INCLUDE_DIRS mpi.h ${MPI_INCLUDE_PATH})
  #list(GET MPI_CXX_LIBRARIES 0 TPL_MPI_LIBRARY_DIRS)
  #get_filename_component(TPL_MPI_LIBRARY_DIRS ${TPL_MPI_LIBRARY_DIRS} PATH)

  set(TPL_ENABLE_MPI                              ${GISMO_WITH_MPI})
  #set(TPL_MPI_INCLUDE_DIRS                        ${TPL_MPI_INCLUDE_DIRS})
  #set(TPL_MPI_LIBRARY_DIRS                        ${TPL_MPI_LIBRARY_DIRS})
  
  ## Point to specific paths (! no space after "=")
  set(TPL_LAPACK_LIBRARIES                        ${LAPACK_LIBRARIES})
  set(TPL_BLAS_LIBRARIES                          ${LAPACK_LIBRARIES})
  
  # Pardiso solvers
  set(TPL_ENABLE_PARDISO                          ${GISMO_WITH_PARDISO})
  
  # SuperLU solvers
  set(TPL_ENABLE_SuperLU                          ${GISMO_WITH_SUPERLU})
  set(TPL_SuperLU_INCLUDE_DIRS                    ${SUPERLU_INCLUDES})
  set(TPL_SuperLU_LIBRARIES                       ${SUPERLU_LIBRARIES})
    
  # Taucs solvers
  set(TPL_ENABLE_TAUCS                            ${GISMO_WITH_TAUCS})

  # Umfpack solvers
  set(TPL_ENABLE_UMFPACK                          ${GISMO_WITH_UMFPACK})

  # Build Trilinos at compile time
  add_subdirectory(${gismo_externals}/Trilinos ${gismo_BINARY_DIR}/external/Trilinos)
  
  foreach(target ${Trilinos_LIBRARIES})
    set_property(TARGET ${target} PROPERTY POSITION_INDEPENDENT_CODE ON)
  endforeach()
<<<<<<< HEAD

endif(NOT Trilinos_FOUND)

include_directories(${Trilinos_INCLUDE_DIRS})

##
## gsTrilinos extension
##

# Compile gsTrilinos extension as part of the G+Smo library
add_library(${PROJECT_NAME} OBJECT
    ${${PROJECT_NAME}_SOURCES}
    ${${PROJECT_NAME}_HEADERS}
    ${${PROJECT_NAME}_HPPFILES}
    )

=======

endif(NOT Trilinos_FOUND)

include_directories(${Trilinos_INCLUDE_DIRS})

##
## gsTrilinos extension
##

# Compile gsTrilinos extension as part of the G+Smo library
add_library(${PROJECT_NAME} OBJECT
    ${${PROJECT_NAME}_SOURCES}
    ${${PROJECT_NAME}_HEADERS}
    ${${PROJECT_NAME}_HPPFILES}
    )

>>>>>>> 1f06571a
# Set standard properties for all G+Smo extensions
set_target_properties(${PROJECT_NAME} PROPERTIES
    COMPILE_DEFINITIONS gismo_EXPORTS
    POSITION_INDEPENDENT_CODE ON
    LINKER_LANGUAGE CXX
    CXX_VISIBILITY_PRESET hidden
    VISIBILITY_INLINES_HIDDEN ON
    FOLDER "G+Smo extensions"
    )

# Add gsTrilinos extension to the list of G+Smo extensions
set(gismo_EXTENSIONS ${gismo_EXTENSIONS} $<TARGET_OBJECTS:${PROJECT_NAME}>
    CACHE INTERNAL "gismo extensions to be included")
<<<<<<< HEAD

# Add Trilinos include directories to G+Smo standard include directories
set(GISMO_INCLUDE_DIRS ${GISMO_INCLUDE_DIRS} ${Trilinos_INCLUDE_DIRS}
    CACHE INTERNAL "gismo include directories")

# Link G+Smo to Trilinos libraries (either dynamically or statically)
set(gismo_LINKER ${gismo_LINKER} ${LAPACK_LIBRARIES} ${Trilinos_LIBRARIES}
    CACHE INTERNAL "gismo extra linker objects")

=======

# Add Trilinos include directories to G+Smo standard include directories
set(GISMO_INCLUDE_DIRS ${GISMO_INCLUDE_DIRS} ${Trilinos_INCLUDE_DIRS}
    CACHE INTERNAL "gismo include directories")

# Link G+Smo to Trilinos libraries (either dynamically or statically)
set(gismo_LINKER ${gismo_LINKER} ${LAPACK_LIBRARIES} ${Trilinos_LIBRARIES}
    CACHE INTERNAL "gismo extra linker objects")

>>>>>>> 1f06571a
# Install gsTrilinos extension header files
install(DIRECTORY ${PROJECT_SOURCE_DIR}
        DESTINATION include/gismo/gsTrilinos/
        FILES_MATCHING PATTERN "*.h")

##
## Add dependencies
##
if(GISMO_WITH_TRILINOS AND NOT Trilinos_FOUND)
  add_dependencies(${PROJECT_NAME} ${Trilinos_LIBRARIES})
endif(GISMO_WITH_TRILINOS AND NOT Trilinos_FOUND)<|MERGE_RESOLUTION|>--- conflicted
+++ resolved
@@ -40,7 +40,6 @@
 # Apply same configuration as G+Smo
 include(gsConfig)
 
-<<<<<<< HEAD
 if(NOT GISMO_WITH_MPI)
   message(FATAL_ERROR "Trilinos requires GISMO_WITH_MPI=ON. Please enable MPI and try again.")
 endif()
@@ -48,11 +47,6 @@
 # Look for pre-installed Trilinos libraries
 find_package(Trilinos QUIET)
 
-=======
-# Look for pre-installed Trilinos libraries
-find_package(Trilinos QUIET)
-
->>>>>>> 1f06571a
 ##
 ## Trilinos packages
 ##
@@ -165,7 +159,6 @@
   foreach(target ${Trilinos_LIBRARIES})
     set_property(TARGET ${target} PROPERTY POSITION_INDEPENDENT_CODE ON)
   endforeach()
-<<<<<<< HEAD
 
 endif(NOT Trilinos_FOUND)
 
@@ -182,24 +175,6 @@
     ${${PROJECT_NAME}_HPPFILES}
     )
 
-=======
-
-endif(NOT Trilinos_FOUND)
-
-include_directories(${Trilinos_INCLUDE_DIRS})
-
-##
-## gsTrilinos extension
-##
-
-# Compile gsTrilinos extension as part of the G+Smo library
-add_library(${PROJECT_NAME} OBJECT
-    ${${PROJECT_NAME}_SOURCES}
-    ${${PROJECT_NAME}_HEADERS}
-    ${${PROJECT_NAME}_HPPFILES}
-    )
-
->>>>>>> 1f06571a
 # Set standard properties for all G+Smo extensions
 set_target_properties(${PROJECT_NAME} PROPERTIES
     COMPILE_DEFINITIONS gismo_EXPORTS
@@ -212,28 +187,16 @@
 
 # Add gsTrilinos extension to the list of G+Smo extensions
 set(gismo_EXTENSIONS ${gismo_EXTENSIONS} $<TARGET_OBJECTS:${PROJECT_NAME}>
-    CACHE INTERNAL "gismo extensions to be included")
-<<<<<<< HEAD
+    CACHE INTERNAL "Gismo extensions to be included")
 
 # Add Trilinos include directories to G+Smo standard include directories
 set(GISMO_INCLUDE_DIRS ${GISMO_INCLUDE_DIRS} ${Trilinos_INCLUDE_DIRS}
-    CACHE INTERNAL "gismo include directories")
+    CACHE INTERNAL "Gismo include directories")
 
 # Link G+Smo to Trilinos libraries (either dynamically or statically)
 set(gismo_LINKER ${gismo_LINKER} ${LAPACK_LIBRARIES} ${Trilinos_LIBRARIES}
-    CACHE INTERNAL "gismo extra linker objects")
-
-=======
-
-# Add Trilinos include directories to G+Smo standard include directories
-set(GISMO_INCLUDE_DIRS ${GISMO_INCLUDE_DIRS} ${Trilinos_INCLUDE_DIRS}
-    CACHE INTERNAL "gismo include directories")
-
-# Link G+Smo to Trilinos libraries (either dynamically or statically)
-set(gismo_LINKER ${gismo_LINKER} ${LAPACK_LIBRARIES} ${Trilinos_LIBRARIES}
-    CACHE INTERNAL "gismo extra linker objects")
-
->>>>>>> 1f06571a
+    CACHE INTERNAL "Gismo extra linker objects")
+
 # Install gsTrilinos extension header files
 install(DIRECTORY ${PROJECT_SOURCE_DIR}
         DESTINATION include/gismo/gsTrilinos/
