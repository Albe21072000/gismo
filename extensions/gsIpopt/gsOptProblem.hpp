/** @file gsOptProblem.hpp

    @brief Provides implementation of an optimization problem.

    This file is part of the G+Smo library.

    This Source Code Form is subject to the terms of the Mozilla Public
    License, v. 2.0. If a copy of the MPL was not distributed with this
    file, You can obtain one at http://mozilla.org/MPL/2.0/.

    Author(s): A. Mantzaflaris
*/

#ifdef GISMO_WITH_IPOPT
#include "IpTNLP.hpp"
#include "IpIpoptApplication.hpp"
#include "IpSolveStatistics.hpp"
#endif

#include <gsIO/gsFileManager.h>

namespace gismo
{

class gsOptProblemPrivate
{
public:
#ifdef GISMO_WITH_IPOPT
    // Pointer to IpOpt interface
    Ipopt::SmartPtr<Ipopt::TNLP> tnlp;
#endif

};

#ifdef GISMO_WITH_IPOPT
    /** @brief Interface for IpOpt optimization problem
     *
     */
template<typename T>
class gsIpOptTNLP : public Ipopt::TNLP
{
    typedef Ipopt::Index                     Index;
    typedef Ipopt::Number                    Number;
    typedef Ipopt::SolverReturn              SolverReturn;
    typedef Ipopt::IpoptData                 IpoptData;
    typedef Ipopt::IpoptCalculatedQuantities IpoptCalculatedQuantities;

    public:
        gsIpOptTNLP(gsOptProblem<T> & op) : m_op(op) { }

    public:
        /**@name Overloaded from TNLP */
        //@{
        /** Method to return some info about the nlp */
        bool get_nlp_info(Index& n, Index& m, Index& nnz_jac_g,
                          Index& nnz_h_lag, IndexStyleEnum& index_style)
        {
            // gsDebug<<"Getting get_nlp_info.\n";

            n = m_op.m_numDesignVars;
            m = m_op.m_numConstraints;

            // Nonzeros in the constaint jacobian
            nnz_jac_g = m_op.m_numConJacNonZero;

            // hessian of the lagrangian not supported yet
            nnz_h_lag = 0;

            // index style for row/col entries:
            // C_STYLE: 0-based, FORTRAN_STYLE: 1-based
            index_style = C_STYLE;

            return true;
        }

        /** Method to return the bounds for my problem */
        bool get_bounds_info(Index n, Number* x_l, Number* x_u,
                             Index m, Number* g_l, Number* g_u)
        {
            //gsDebug<<"Getting get_bounds_info.\n";

            // to do: { memcpy(target, start, numVals); }

            copy_n( m_op.m_desLowerBounds.data(), n, x_l );
            copy_n( m_op.m_desUpperBounds.data(), n, x_u );

            copy_n( m_op.m_conLowerBounds.data(), m, g_l );
            copy_n( m_op.m_conUpperBounds.data(), m, g_u );

            return true;
        }

        /** Method to return the starting point for the algorithm */
        bool get_starting_point(Index n, bool init_x, Number* x,
                                bool init_z, Number* z_L, Number* z_U,
                                Index m, bool init_lambda,
                                Number* lambda)
        {
            //gsDebug<<"Getting get_starting_point.\n";

            // Here, we assume we only have starting values for the design variables
            copy_n( m_op.m_curDesign.data(), n, x );
            return true;
        }


        /** Method to return the objective value */
        bool eval_f(Index n, const Number* x, bool new_x, Number& obj_value)
        {
            //gsDebug<<"Getting eval_f.\n";

            gsAsConstVector<T> xx(x, n);
            obj_value = m_op.evalObj( xx );
            return true;
        }

        /** Method to return the gradient of the objective */
        bool eval_grad_f(Index n, const Number* x, bool new_x, Number* grad_f)
        {
            //gsDebug<<"Getting eval_grad_f.\n";

            gsAsConstVector<T> xx(x     , n);
            gsAsVector<T> result (grad_f, n);
            m_op.gradObj_into(xx, result);
            return true;
        }

        /** Method to return the constraint residuals */
        bool eval_g(Index n, const Number* x, bool new_x, Index m, Number* g)
        {
            //gsDebug<<"Getting eval_g.\n";

            gsAsConstVector<T> xx(x, n);
            gsAsVector<T> result(g, m);
            m_op.evalCon_into(xx, result);
            return true;
        }

        /** Method to return:
         *   1) The structure of the jacobian (if "values" is NULL)
         *   2) The values of the jacobian (if "values" is not NULL)
         */
        bool eval_jac_g(Index n, const Number* x, bool new_x,
                        Index m, Index nele_jac, Index* iRow, Index *jCol,
                        Number* values)
        {
            if (values == NULL)
            {
                // pass the structure of the jacobian of the constraints
                copy_n( m_op.m_conJacRows.data(), nele_jac, iRow );
                copy_n( m_op.m_conJacCols.data(), nele_jac, jCol );
            }
            else
            {
                gsAsConstVector<T> xx(x     , n      );
                gsAsVector<T>  result(values, nele_jac);
                m_op.jacobCon_into(xx, result);
            }

            return true;
        }


        /** Method to return:
         *   1) The structure of the hessian of the lagrangian (if "values" is NULL)
         *   2) The values of the hessian of the lagrangian (if "values" is not NULL)
         */
        bool eval_h(Index n, const Number* x, bool new_x,
                    Number obj_factor, Index m, const Number* lambda,
                    bool new_lambda, Index nele_hess, Index* iRow,
                    Index* jCol, Number* values)
        {
            GISMO_ERROR("IpOpt Hessian option not supported yet!");
        }

        //@}



    /** This method is called once per iteration, after the iteration
        summary output has been printed.  It provides the current
        information to the user to do with it anything she wants.  It
        also allows the user to ask for a premature termination of the
        optimization by returning false, in which case Ipopt will
        terminate with a corresponding return status.  The basic
        information provided in the argument list has the quantities
        values printed in the iteration summary line.  If more
        information is required, a user can obtain it from the IpData
        and IpCalculatedQuantities objects.  However, note that the
        provided quantities are all for the problem that Ipopt sees,
        i.e., the quantities might be scaled, fixed variables might be
        sorted out, etc.  The status indicates things like whether the
        algorithm is in the restoration phase...  In the restoration
        phase, the dual variables are probably not not changing.
    */
    virtual bool intermediate_callback(Ipopt::AlgorithmMode mode,
                                       Index iter, Number obj_value,
                                       Number inf_pr, Number inf_du,
                                       Number mu, Number d_norm,
                                       Number regularization_size,
                                       Number alpha_du, Number alpha_pr,
                                       Index ls_trials,
                                       const IpoptData* ip_data,
                                       IpoptCalculatedQuantities* ip_cq)
    {
        /*
        Ipopt::SmartPtr< const Ipopt::Vector >  curr  = ip_data->curr()->x();
        Ipopt::SmartPtr< Ipopt::DenseVector > dv = MakeNewDenseVector ();
        curr->Copy(dv);
        m_op.m_curDesign = gsAsConstVector<T>(dx->Values(),m_op.m_curDesign.rows());
        */
        // gsInfo << "\n === intermediateCallback is called === \n\n";
        return m_op.intermediateCallback();

        //SmartPtr< const IteratesVector >  trial = ip_data->trial();
        //int it = ip_data->iter_count();
        //Number 	tol = ip_data->tol();
    }


        /** @name Solution Methods */
        //@{
        /** This method is called when the algorithm is complete so the TNLP can store/write the solution */
        void finalize_solution(SolverReturn status,
                               Index n, const Number* x, const Number* z_L, const Number* z_U,
                               Index m, const Number* g, const Number* lambda,
                               Number obj_value,
                               const IpoptData* ip_data,
                               IpoptCalculatedQuantities* ip_cq)
        {
            m_op.m_curDesign = gsAsConstVector<T>(x,n);
            m_op.m_lambda = gsAsConstVector<T>(lambda,m);

            //m_op.finalize();
        }

        //@}
    private:
        gsOptProblem<T> & m_op;
    private:
        gsIpOptTNLP(const gsIpOptTNLP & );
        gsIpOptTNLP& operator=(const gsIpOptTNLP & );
};
#endif


template <typename T>
gsOptProblem<T>::gsOptProblem()
{
    #ifdef GISMO_WITH_IPOPT

    m_data       =  new gsOptProblemPrivate();
    m_data->tnlp =  new gsIpOptTNLP<T>(*this);
    #else
    m_data = NULL;
    #endif
}

template <typename T>
gsOptProblem<T>::~gsOptProblem()
{
    delete m_data;
}

template <typename T>
void gsOptProblem<T>::gradObj_into(const gsAsConstVector<T> & u, gsAsVector<T> & result) const
{
    const index_t n = u.rows();
    //GISMO_ASSERT((index_t)m_numDesignVars == n*m, "Wrong design.");

    gsMatrix<T> uu = u;//copy
    gsAsVector<T> tmp(uu.data(), n);
    gsAsConstVector<T> ctmp(uu.data(), n);
    index_t c = 0;

    // for all partial derivatives (column-wise)
    for ( index_t i = 0; i!=n; i++ )
    {
        // to do: add m_desLowerBounds m_desUpperBounds check
        tmp[i]  += T(0.00001);
        const T e1 = this->evalObj(ctmp);
        tmp[i]   = u[i] + T(0.00002);
        const T e3 = this->evalObj(ctmp);
        tmp[i]   = u[i] - T(0.00001);
        const T e2 = this->evalObj(ctmp);
        tmp[i]   = u[i] - T(0.00002);
        const T e4 = this->evalObj(ctmp);
        tmp[i]   = u[i];
        result[c++]= ( 8 * (e1 - e2) + e4 - e3 ) / T(0.00012);
    }
}

template <typename T>
void gsOptProblem<T>::solve()
{
#ifdef GISMO_WITH_IPOPT

    Ipopt::SmartPtr<Ipopt::IpoptApplication> app = IpoptApplicationFactory();
    app->RethrowNonIpoptException(true);

    Ipopt::ApplicationReturnStatus status;
    std::string path = gsFileManager::findInDataDir( "options/ipopt.opt" );
    status = app->Initialize( path );

    if (status != Ipopt::Solve_Succeeded)
    {
        gsWarn << "\n\n*** Error during initialization!\n";
        return;
    }

    status = app->OptimizeTNLP(m_data->tnlp);
<<<<<<< HEAD

        // Retrieve some statistics about the solve
        numIterations  = app->Statistics()->IterationCount();
        finalObjective = app->Statistics()->FinalObjective();
        //gsInfo << "\n*** The problem solved in " << numIterations << " iterations!\n";
        //gsInfo << "*** The final value of the objective function is " << finalObjective <<".\n";

        if (status != Ipopt::Solve_Succeeded)
           gsInfo << "Optimization did not succeed.\n";
=======
    //if (status != Ipopt::Solve_Succeeded)
    //   gsInfo << "Optimization did not succeed.\n";
    
    // Retrieve some statistics about the solve
    numIterations  = app->Statistics()->IterationCount();
    finalObjective = app->Statistics()->FinalObjective();
    //gsInfo << "\n*** The problem solved in " << numIterations << " iterations!\n";
    //gsInfo << "*** The final value of the objective function is " << finalObjective <<".\n";
>>>>>>> f90c3636

#else

    GISMO_NO_IMPLEMENTATION
#endif

}


} // end namespace gismo<|MERGE_RESOLUTION|>--- conflicted
+++ resolved
@@ -2,16 +2,16 @@
 
     @brief Provides implementation of an optimization problem.
 
-    This file is part of the G+Smo library.
+    This file is part of the G+Smo library. 
 
     This Source Code Form is subject to the terms of the Mozilla Public
     License, v. 2.0. If a copy of the MPL was not distributed with this
     file, You can obtain one at http://mozilla.org/MPL/2.0/.
-
+    
     Author(s): A. Mantzaflaris
 */
 
-#ifdef GISMO_WITH_IPOPT
+#ifdef GISMO_WITH_IPOPT 
 #include "IpTNLP.hpp"
 #include "IpIpoptApplication.hpp"
 #include "IpSolveStatistics.hpp"
@@ -32,7 +32,7 @@
 
 };
 
-#ifdef GISMO_WITH_IPOPT
+#ifdef GISMO_WITH_IPOPT 
     /** @brief Interface for IpOpt optimization problem
      *
      */
@@ -44,7 +44,7 @@
     typedef Ipopt::SolverReturn              SolverReturn;
     typedef Ipopt::IpoptData                 IpoptData;
     typedef Ipopt::IpoptCalculatedQuantities IpoptCalculatedQuantities;
-
+    
     public:
         gsIpOptTNLP(gsOptProblem<T> & op) : m_op(op) { }
 
@@ -55,41 +55,41 @@
         bool get_nlp_info(Index& n, Index& m, Index& nnz_jac_g,
                           Index& nnz_h_lag, IndexStyleEnum& index_style)
         {
-            // gsDebug<<"Getting get_nlp_info.\n";
-
+            //gsDebug<<"Getting get_nlp_info.\n";
+            
             n = m_op.m_numDesignVars;
             m = m_op.m_numConstraints;
-
+            
             // Nonzeros in the constaint jacobian
             nnz_jac_g = m_op.m_numConJacNonZero;
-
+            
             // hessian of the lagrangian not supported yet
             nnz_h_lag = 0;
-
-            // index style for row/col entries:
+            
+            // index style for row/col entries: 
             // C_STYLE: 0-based, FORTRAN_STYLE: 1-based
             index_style = C_STYLE;
-
-            return true;
-        }
-
+            
+            return true;
+        }
+        
         /** Method to return the bounds for my problem */
         bool get_bounds_info(Index n, Number* x_l, Number* x_u,
                              Index m, Number* g_l, Number* g_u)
         {
             //gsDebug<<"Getting get_bounds_info.\n";
-
+            
             // to do: { memcpy(target, start, numVals); }
 
             copy_n( m_op.m_desLowerBounds.data(), n, x_l );
             copy_n( m_op.m_desUpperBounds.data(), n, x_u );
-
+            
             copy_n( m_op.m_conLowerBounds.data(), m, g_l );
             copy_n( m_op.m_conUpperBounds.data(), m, g_u );
-
-            return true;
-        }
-
+            
+            return true;
+        }
+        
         /** Method to return the starting point for the algorithm */
         bool get_starting_point(Index n, bool init_x, Number* x,
                                 bool init_z, Number* z_L, Number* z_U,
@@ -97,45 +97,45 @@
                                 Number* lambda)
         {
             //gsDebug<<"Getting get_starting_point.\n";
-
+            
             // Here, we assume we only have starting values for the design variables
             copy_n( m_op.m_curDesign.data(), n, x );
             return true;
         }
-
-
+        
+        
         /** Method to return the objective value */
         bool eval_f(Index n, const Number* x, bool new_x, Number& obj_value)
         {
             //gsDebug<<"Getting eval_f.\n";
-
+            
             gsAsConstVector<T> xx(x, n);
             obj_value = m_op.evalObj( xx );
             return true;
         }
-
+        
         /** Method to return the gradient of the objective */
         bool eval_grad_f(Index n, const Number* x, bool new_x, Number* grad_f)
         {
             //gsDebug<<"Getting eval_grad_f.\n";
-
+            
             gsAsConstVector<T> xx(x     , n);
             gsAsVector<T> result (grad_f, n);
             m_op.gradObj_into(xx, result);
             return true;
         }
-
+        
         /** Method to return the constraint residuals */
         bool eval_g(Index n, const Number* x, bool new_x, Index m, Number* g)
         {
             //gsDebug<<"Getting eval_g.\n";
-
+            
             gsAsConstVector<T> xx(x, n);
             gsAsVector<T> result(g, m);
             m_op.evalCon_into(xx, result);
             return true;
         }
-
+        
         /** Method to return:
          *   1) The structure of the jacobian (if "values" is NULL)
          *   2) The values of the jacobian (if "values" is not NULL)
@@ -144,13 +144,13 @@
                         Index m, Index nele_jac, Index* iRow, Index *jCol,
                         Number* values)
         {
-            if (values == NULL)
+            if (values == NULL) 
             {
                 // pass the structure of the jacobian of the constraints
                 copy_n( m_op.m_conJacRows.data(), nele_jac, iRow );
                 copy_n( m_op.m_conJacCols.data(), nele_jac, jCol );
             }
-            else
+            else 
             {
                 gsAsConstVector<T> xx(x     , n      );
                 gsAsVector<T>  result(values, nele_jac);
@@ -159,7 +159,7 @@
 
             return true;
         }
-
+        
 
         /** Method to return:
          *   1) The structure of the hessian of the lagrangian (if "values" is NULL)
@@ -169,14 +169,14 @@
                     Number obj_factor, Index m, const Number* lambda,
                     bool new_lambda, Index nele_hess, Index* iRow,
                     Index* jCol, Number* values)
-        {
+        { 
             GISMO_ERROR("IpOpt Hessian option not supported yet!");
         }
-
+        
         //@}
 
-
-
+    
+    
     /** This method is called once per iteration, after the iteration
         summary output has been printed.  It provides the current
         information to the user to do with it anything she wants.  It
@@ -191,7 +191,7 @@
         i.e., the quantities might be scaled, fixed variables might be
         sorted out, etc.  The status indicates things like whether the
         algorithm is in the restoration phase...  In the restoration
-        phase, the dual variables are probably not not changing.
+        phase, the dual variables are probably not not changing. 
     */
     virtual bool intermediate_callback(Ipopt::AlgorithmMode mode,
                                        Index iter, Number obj_value,
@@ -208,16 +208,15 @@
         Ipopt::SmartPtr< Ipopt::DenseVector > dv = MakeNewDenseVector ();
         curr->Copy(dv);
         m_op.m_curDesign = gsAsConstVector<T>(dx->Values(),m_op.m_curDesign.rows());
-        */
-        // gsInfo << "\n === intermediateCallback is called === \n\n";
-        return m_op.intermediateCallback();
+        */      
+        return m_op.intermediateCallback();              
 
         //SmartPtr< const IteratesVector >  trial = ip_data->trial();
         //int it = ip_data->iter_count();
         //Number 	tol = ip_data->tol();
     }
 
-
+    
         /** @name Solution Methods */
         //@{
         /** This method is called when the algorithm is complete so the TNLP can store/write the solution */
@@ -229,11 +228,10 @@
                                IpoptCalculatedQuantities* ip_cq)
         {
             m_op.m_curDesign = gsAsConstVector<T>(x,n);
-            m_op.m_lambda = gsAsConstVector<T>(lambda,m);
-
+            
             //m_op.finalize();
         }
-
+        
         //@}
     private:
         gsOptProblem<T> & m_op;
@@ -241,12 +239,12 @@
         gsIpOptTNLP(const gsIpOptTNLP & );
         gsIpOptTNLP& operator=(const gsIpOptTNLP & );
 };
-#endif
+#endif 
 
 
 template <typename T>
 gsOptProblem<T>::gsOptProblem()
-{
+{ 
     #ifdef GISMO_WITH_IPOPT
 
     m_data       =  new gsOptProblemPrivate();
@@ -258,16 +256,16 @@
 
 template <typename T>
 gsOptProblem<T>::~gsOptProblem()
-{
+{ 
     delete m_data;
 }
 
 template <typename T>
 void gsOptProblem<T>::gradObj_into(const gsAsConstVector<T> & u, gsAsVector<T> & result) const
 {
-    const index_t n = u.rows();
+    const index_t n = u.rows(); 
     //GISMO_ASSERT((index_t)m_numDesignVars == n*m, "Wrong design.");
-
+    
     gsMatrix<T> uu = u;//copy
     gsAsVector<T> tmp(uu.data(), n);
     gsAsConstVector<T> ctmp(uu.data(), n);
@@ -293,33 +291,22 @@
 template <typename T>
 void gsOptProblem<T>::solve()
 {
-#ifdef GISMO_WITH_IPOPT
-
+#ifdef GISMO_WITH_IPOPT 
+    
     Ipopt::SmartPtr<Ipopt::IpoptApplication> app = IpoptApplicationFactory();
     app->RethrowNonIpoptException(true);
-
+    
     Ipopt::ApplicationReturnStatus status;
     std::string path = gsFileManager::findInDataDir( "options/ipopt.opt" );
     status = app->Initialize( path );
-
-    if (status != Ipopt::Solve_Succeeded)
+    
+    if (status != Ipopt::Solve_Succeeded) 
     {
         gsWarn << "\n\n*** Error during initialization!\n";
         return;
     }
-
+    
     status = app->OptimizeTNLP(m_data->tnlp);
-<<<<<<< HEAD
-
-        // Retrieve some statistics about the solve
-        numIterations  = app->Statistics()->IterationCount();
-        finalObjective = app->Statistics()->FinalObjective();
-        //gsInfo << "\n*** The problem solved in " << numIterations << " iterations!\n";
-        //gsInfo << "*** The final value of the objective function is " << finalObjective <<".\n";
-
-        if (status != Ipopt::Solve_Succeeded)
-           gsInfo << "Optimization did not succeed.\n";
-=======
     //if (status != Ipopt::Solve_Succeeded)
     //   gsInfo << "Optimization did not succeed.\n";
     
@@ -328,13 +315,12 @@
     finalObjective = app->Statistics()->FinalObjective();
     //gsInfo << "\n*** The problem solved in " << numIterations << " iterations!\n";
     //gsInfo << "*** The final value of the objective function is " << finalObjective <<".\n";
->>>>>>> f90c3636
 
 #else
-
+    
     GISMO_NO_IMPLEMENTATION
-#endif
-
+#endif 
+        
 }
 
 
